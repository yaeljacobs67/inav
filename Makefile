###############################################################################
# "THE BEER-WARE LICENSE" (Revision 42):
# <msmith@FreeBSD.ORG> wrote this file. As long as you retain this notice you
# can do whatever you want with this stuff. If we meet some day, and you think
# this stuff is worth it, you can buy me a beer in return
###############################################################################
#
# Makefile for building the cleanflight firmware.
#
# Invoke this with 'make help' to see the list of supported targets.
#

###############################################################################
# Things that the user might override on the commandline
#

# The target to build, see VALID_TARGETS below
TARGET		?= NAZE

# Compile-time options
OPTIONS		?=

# compile for OpenPilot BootLoader support
OPBL ?=no

# Debugger optons, must be empty or GDB
DEBUG ?=

# Serial port/Device for flashing
SERIAL_DEVICE	?= $(firstword $(wildcard /dev/ttyUSB*) no-port-found)

# Flash size (KB).  Some low-end chips actually have more flash than advertised, use this to override.
FLASH_SIZE ?=

###############################################################################
# Things that need to be maintained as the source changes
#

FORKNAME			 = cleanflight

VALID_TARGETS	 = NAZE NAZE32PRO OLIMEXINO STM32F3DISCOVERY CHEBUZZF3 CC3D CJMCU EUSTM32F103RC SPRACINGF3 PORT103R SPARKY ALIENWIIF1 ALIENWIIF3 COLIBRI_RACE RMDO

# Valid targets for OP BootLoader support
OPBL_VALID_TARGETS = CC3D

# Configure default flash sizes for the targets
ifeq ($(FLASH_SIZE),)
ifeq ($(TARGET),$(filter $(TARGET),CJMCU))
FLASH_SIZE = 64
else ifeq ($(TARGET),$(filter $(TARGET),NAZE CC3D ALIENWIIF1 OLIMEXINO RMDO))
FLASH_SIZE = 128
else ifeq ($(TARGET),$(filter $(TARGET),EUSTM32F103RC PORT103R STM32F3DISCOVERY CHEBUZZF3 NAZE32PRO SPRACINGF3 SPARKY ALIENWIIF3 COLIBRI_RACE))
FLASH_SIZE = 256
else
$(error FLASH_SIZE not configured for target)
endif
endif

REVISION = $(shell git log -1 --format="%h")

# Working directories
ROOT		 := $(patsubst %/,%,$(dir $(lastword $(MAKEFILE_LIST))))
SRC_DIR		 = $(ROOT)/src/main
OBJECT_DIR	 = $(ROOT)/obj/main
BIN_DIR		 = $(ROOT)/obj
CMSIS_DIR	 = $(ROOT)/lib/main/CMSIS
INCLUDE_DIRS	 = $(SRC_DIR)
LINKER_DIR	 = $(ROOT)/src/main/target

# Search path for sources
VPATH		:= $(SRC_DIR):$(SRC_DIR)/startup
USBFS_DIR	= $(ROOT)/lib/main/STM32_USB-FS-Device_Driver
USBPERIPH_SRC = $(notdir $(wildcard $(USBFS_DIR)/src/*.c))

CSOURCES        := $(shell find $(SRC_DIR) -name '*.c')

ifeq ($(TARGET),$(filter $(TARGET),STM32F3DISCOVERY CHEBUZZF3 NAZE32PRO SPRACINGF3 SPARKY ALIENWIIF3 COLIBRI_RACE RMDO))

STDPERIPH_DIR	= $(ROOT)/lib/main/STM32F30x_StdPeriph_Driver

STDPERIPH_SRC = $(notdir $(wildcard $(STDPERIPH_DIR)/src/*.c))

EXCLUDES	= stm32f30x_crc.c \
		stm32f30x_can.c

STDPERIPH_SRC := $(filter-out ${EXCLUDES}, $(STDPERIPH_SRC))

DEVICE_STDPERIPH_SRC = \
		$(STDPERIPH_SRC)


VPATH		:= $(VPATH):$(CMSIS_DIR)/CM1/CoreSupport:$(CMSIS_DIR)/CM1/DeviceSupport/ST/STM32F30x
CMSIS_SRC	 = $(notdir $(wildcard $(CMSIS_DIR)/CM1/CoreSupport/*.c \
			   $(CMSIS_DIR)/CM1/DeviceSupport/ST/STM32F30x/*.c))

INCLUDE_DIRS := $(INCLUDE_DIRS) \
		   $(STDPERIPH_DIR)/inc \
		   $(CMSIS_DIR)/CM1/CoreSupport \
		   $(CMSIS_DIR)/CM1/DeviceSupport/ST/STM32F30x

ifneq ($(TARGET),SPRACINGF3)
INCLUDE_DIRS := $(INCLUDE_DIRS) \
		   $(USBFS_DIR)/inc \
		   $(ROOT)/src/main/vcp

VPATH := $(VPATH):$(USBFS_DIR)/src

DEVICE_STDPERIPH_SRC := $(DEVICE_STDPERIPH_SRC)\
		   $(USBPERIPH_SRC) 

endif

LD_SCRIPT	 = $(LINKER_DIR)/stm32_flash_f303_$(FLASH_SIZE)k.ld

ARCH_FLAGS	 = -mthumb -mcpu=cortex-m4 -mfloat-abi=hard -mfpu=fpv4-sp-d16 -fsingle-precision-constant -Wdouble-promotion
DEVICE_FLAGS = -DSTM32F303xC -DSTM32F303
TARGET_FLAGS = -D$(TARGET)
ifeq ($(TARGET),CHEBUZZF3)
# CHEBUZZ is a VARIANT of STM32F3DISCOVERY
TARGET_FLAGS := $(TARGET_FLAGS) -DSTM32F3DISCOVERY
endif

ifeq ($(TARGET),RMDO)
# RMDO is a VARIANT of SPRACINGF3
TARGET_FLAGS := $(TARGET_FLAGS) -DSPRACINGF3
endif

else ifeq ($(TARGET),$(filter $(TARGET),EUSTM32F103RC PORT103R))


STDPERIPH_DIR	 = $(ROOT)/lib/main/STM32F10x_StdPeriph_Driver

STDPERIPH_SRC = $(notdir $(wildcard $(STDPERIPH_DIR)/src/*.c))

EXCLUDES	= stm32f10x_crc.c \
		stm32f10x_cec.c \
		stm32f10x_can.c

STDPERIPH_SRC := $(filter-out ${EXCLUDES}, $(STDPERIPH_SRC))

# Search path and source files for the CMSIS sources
VPATH		:= $(VPATH):$(CMSIS_DIR)/CM3/CoreSupport:$(CMSIS_DIR)/CM3/DeviceSupport/ST/STM32F10x
CMSIS_SRC	 = $(notdir $(wildcard $(CMSIS_DIR)/CM3/CoreSupport/*.c \
			   $(CMSIS_DIR)/CM3/DeviceSupport/ST/STM32F10x/*.c))

INCLUDE_DIRS := $(INCLUDE_DIRS) \
		   $(STDPERIPH_DIR)/inc \
		   $(CMSIS_DIR)/CM3/CoreSupport \
		   $(CMSIS_DIR)/CM3/DeviceSupport/ST/STM32F10x \

LD_SCRIPT	 = $(LINKER_DIR)/stm32_flash_f103_$(FLASH_SIZE)k.ld

ARCH_FLAGS	 = -mthumb -mcpu=cortex-m3
TARGET_FLAGS = -D$(TARGET) -pedantic
DEVICE_FLAGS = -DSTM32F10X_HD -DSTM32F10X

DEVICE_STDPERIPH_SRC = $(STDPERIPH_SRC)

else

STDPERIPH_DIR	 = $(ROOT)/lib/main/STM32F10x_StdPeriph_Driver

STDPERIPH_SRC = $(notdir $(wildcard $(STDPERIPH_DIR)/src/*.c))

EXCLUDES	= stm32f10x_crc.c \
		stm32f10x_cec.c \
		stm32f10x_can.c

STDPERIPH_SRC := $(filter-out ${EXCLUDES}, $(STDPERIPH_SRC))

# Search path and source files for the CMSIS sources
VPATH		:= $(VPATH):$(CMSIS_DIR)/CM3/CoreSupport:$(CMSIS_DIR)/CM3/DeviceSupport/ST/STM32F10x
CMSIS_SRC	 = $(notdir $(wildcard $(CMSIS_DIR)/CM3/CoreSupport/*.c \
			   $(CMSIS_DIR)/CM3/DeviceSupport/ST/STM32F10x/*.c))

INCLUDE_DIRS := $(INCLUDE_DIRS) \
		   $(STDPERIPH_DIR)/inc \
		   $(CMSIS_DIR)/CM3/CoreSupport \
		   $(CMSIS_DIR)/CM3/DeviceSupport/ST/STM32F10x \

DEVICE_STDPERIPH_SRC = $(STDPERIPH_SRC)

ifeq ($(TARGET),CC3D)
INCLUDE_DIRS := $(INCLUDE_DIRS) \
		   $(USBFS_DIR)/inc \
		   $(ROOT)/src/main/vcp

VPATH := $(VPATH):$(USBFS_DIR)/src

DEVICE_STDPERIPH_SRC := $(DEVICE_STDPERIPH_SRC) \
		   $(USBPERIPH_SRC) 

endif

LD_SCRIPT	 = $(LINKER_DIR)/stm32_flash_f103_$(FLASH_SIZE)k.ld

ARCH_FLAGS	 = -mthumb -mcpu=cortex-m3
TARGET_FLAGS = -D$(TARGET) -pedantic
DEVICE_FLAGS = -DSTM32F10X_MD -DSTM32F10X

endif

ifneq ($(FLASH_SIZE),)
DEVICE_FLAGS := $(DEVICE_FLAGS) -DFLASH_SIZE=$(FLASH_SIZE)
endif

TARGET_DIR = $(ROOT)/src/main/target/$(TARGET)
TARGET_SRC = $(notdir $(wildcard $(TARGET_DIR)/*.c))

ifeq ($(TARGET),ALIENWIIF1)
# ALIENWIIF1 is a VARIANT of NAZE
TARGET_FLAGS := $(TARGET_FLAGS) -DNAZE -DALIENWII32
TARGET_DIR = $(ROOT)/src/main/target/NAZE
endif

INCLUDE_DIRS := $(INCLUDE_DIRS) \
		    $(TARGET_DIR)

VPATH		:= $(VPATH):$(TARGET_DIR)

COMMON_SRC	 = build_config.c \
		   debug.c \
		   version.c \
		   $(TARGET_SRC) \
		   config/config.c \
		   config/runtime_config.c \
		   common/maths.c \
		   common/printf.c \
		   common/typeconversion.c \
		   common/encoding.c \
		   main.c \
		   mw.c \
		   flight/altitudehold.c \
		   flight/failsafe.c \
		   flight/pid.c \
		   flight/imu.c \
		   flight/mixer.c \
		   flight/lowpass.c \
		   flight/filter.c \
		   drivers/bus_i2c_soft.c \
		   drivers/serial.c \
		   drivers/sound_beeper.c \
		   drivers/system.c \
		   io/beeper.c \
		   io/rc_controls.c \
		   io/rc_curves.c \
		   io/serial.c \
		   io/serial_cli.c \
		   io/serial_msp.c \
		   io/statusindicator.c \
		   rx/rx.c \
		   rx/pwm.c \
		   rx/msp.c \
		   rx/sbus.c \
		   rx/sumd.c \
		   rx/sumh.c \
		   rx/spektrum.c \
		   rx/xbus.c \
		   sensors/acceleration.c \
		   sensors/battery.c \
		   sensors/boardalignment.c \
		   sensors/compass.c \
		   sensors/gyro.c \
		   sensors/initialisation.c \
		   $(CMSIS_SRC) \
		   $(DEVICE_STDPERIPH_SRC)

<<<<<<< HEAD
HIGHEND_SRC  = \
=======
HIGHEND_SRC  = flight/autotune.c \
		   flight/gtune.c \
>>>>>>> f15cedd0
		   flight/navigation.c \
		   flight/gps_conversion.c \
		   common/colorconversion.c \
		   io/gps.c \
		   io/ledstrip.c \
		   io/display.c \
		   telemetry/telemetry.c \
		   telemetry/frsky.c \
		   telemetry/hott.c \
		   telemetry/msp.c \
		   telemetry/smartport.c \
		   sensors/sonar.c \
		   sensors/barometer.c \
		   blackbox/blackbox.c \
		   blackbox/blackbox_io.c

VCP_SRC	 = \
		   vcp/hw_config.c \
		   vcp/stm32_it.c \
		   vcp/usb_desc.c \
		   vcp/usb_endp.c \
		   vcp/usb_istr.c \
		   vcp/usb_prop.c \
		   vcp/usb_pwr.c \
		   drivers/serial_usb_vcp.c

NAZE_SRC	 = startup_stm32f10x_md_gcc.S \
		   drivers/accgyro_adxl345.c \
		   drivers/accgyro_bma280.c \
		   drivers/accgyro_l3g4200d.c \
		   drivers/accgyro_mma845x.c \
		   drivers/accgyro_mpu.c \
		   drivers/accgyro_mpu3050.c \
		   drivers/accgyro_mpu6050.c \
		   drivers/accgyro_mpu6500.c \
		   drivers/accgyro_spi_mpu6500.c \
		   drivers/adc.c \
		   drivers/adc_stm32f10x.c \
		   drivers/barometer_bmp085.c \
		   drivers/barometer_ms5611.c \
		   drivers/barometer_bmp280.c \
		   drivers/bus_spi.c \
		   drivers/bus_i2c_stm32f10x.c \
		   drivers/compass_hmc5883l.c \
		   drivers/display_ug2864hsweg01.h \
		   drivers/flash_m25p16.c \
		   drivers/gpio_stm32f10x.c \
		   drivers/inverter.c \
		   drivers/light_led_stm32f10x.c \
		   drivers/light_ws2811strip.c \
		   drivers/light_ws2811strip_stm32f10x.c \
		   drivers/sonar_hcsr04.c \
		   drivers/pwm_mapping.c \
		   drivers/pwm_output.c \
		   drivers/pwm_rx.c \
		   drivers/serial_softserial.c \
		   drivers/serial_uart.c \
		   drivers/serial_uart_stm32f10x.c \
		   drivers/sound_beeper_stm32f10x.c \
		   drivers/system_stm32f10x.c \
		   drivers/timer.c \
		   drivers/timer_stm32f10x.c \
		   io/flashfs.c \
		   hardware_revision.c \
		   $(HIGHEND_SRC) \
		   $(COMMON_SRC)

ALIENWIIF1_SRC	 = $(NAZE_SRC)

EUSTM32F103RC_SRC	 = startup_stm32f10x_hd_gcc.S \
		   drivers/accgyro_adxl345.c \
		   drivers/accgyro_bma280.c \
		   drivers/accgyro_l3g4200d.c \
		   drivers/accgyro_mma845x.c \
		   drivers/accgyro_mpu.c \
		   drivers/accgyro_mpu3050.c \
		   drivers/accgyro_mpu6050.c \
		   drivers/accgyro_spi_mpu6000.c \
		   drivers/accgyro_spi_mpu6500.c \
		   drivers/adc.c \
		   drivers/adc_stm32f10x.c \
		   drivers/barometer_bmp085.c \
		   drivers/barometer_ms5611.c \
		   drivers/bus_i2c_stm32f10x.c \
		   drivers/bus_spi.c \
		   drivers/compass_ak8975.c \
		   drivers/compass_hmc5883l.c \
		   drivers/display_ug2864hsweg01.c \
		   drivers/flash_m25p16.c \
		   drivers/gpio_stm32f10x.c \
		   drivers/inverter.c \
		   drivers/light_led_stm32f10x.c \
		   drivers/light_ws2811strip.c \
		   drivers/light_ws2811strip_stm32f10x.c \
		   drivers/pwm_mapping.c \
		   drivers/pwm_output.c \
		   drivers/pwm_rx.c \
		   drivers/serial_softserial.c \
		   drivers/serial_uart.c \
		   drivers/serial_uart_stm32f10x.c \
		   drivers/sonar_hcsr04.c \
		   drivers/sound_beeper_stm32f10x.c \
		   drivers/system_stm32f10x.c \
		   drivers/timer.c \
		   drivers/timer_stm32f10x.c \
		   io/flashfs.c \
		   $(HIGHEND_SRC) \
		   $(COMMON_SRC)

PORT103R_SRC = $(EUSTM32F103RC_SRC)

OLIMEXINO_SRC	 = startup_stm32f10x_md_gcc.S \
		   drivers/accgyro_mpu.c \
		   drivers/accgyro_mpu6050.c \
		   drivers/adc.c \
		   drivers/adc_stm32f10x.c \
		   drivers/barometer_bmp085.c \
		   drivers/bus_i2c_stm32f10x.c \
		   drivers/bus_spi.c \
		   drivers/compass_hmc5883l.c \
		   drivers/gpio_stm32f10x.c \
		   drivers/light_led_stm32f10x.c \
		   drivers/light_ws2811strip.c \
		   drivers/light_ws2811strip_stm32f10x.c \
		   drivers/pwm_mapping.c \
		   drivers/pwm_output.c \
		   drivers/pwm_rx.c \
		   drivers/serial_softserial.c \
		   drivers/serial_uart.c \
		   drivers/serial_uart_stm32f10x.c \
		   drivers/sonar_hcsr04.c \
		   drivers/sound_beeper_stm32f10x.c \
		   drivers/system_stm32f10x.c \
		   drivers/timer.c \
		   drivers/timer_stm32f10x.c \
		   $(HIGHEND_SRC) \
		   $(COMMON_SRC)

ifeq ($(OPBL),yes)
ifneq ($(filter $(TARGET),$(OPBL_VALID_TARGETS)),)
TARGET_FLAGS := -DOPBL $(TARGET_FLAGS)
LD_SCRIPT	 = $(LINKER_DIR)/stm32_flash_f103_$(FLASH_SIZE)k_opbl.ld
.DEFAULT_GOAL := binary
else
$(error OPBL specified with a unsupported target)
endif
endif

CJMCU_SRC	 = \
		   startup_stm32f10x_md_gcc.S \
		   drivers/adc.c \
		   drivers/adc_stm32f10x.c \
		   drivers/accgyro_mpu.c \
		   drivers/accgyro_mpu6050.c \
		   drivers/bus_i2c_stm32f10x.c \
		   drivers/compass_hmc5883l.c \
		   drivers/gpio_stm32f10x.c \
		   drivers/light_led_stm32f10x.c \
		   drivers/pwm_mapping.c \
		   drivers/pwm_output.c \
		   drivers/pwm_rx.c \
		   drivers/serial_uart.c \
		   drivers/serial_uart_stm32f10x.c \
		   drivers/sound_beeper_stm32f10x.c \
		   drivers/system_stm32f10x.c \
		   drivers/timer.c \
		   drivers/timer_stm32f10x.c \
		   hardware_revision.c \
		   blackbox/blackbox.c \
		   blackbox/blackbox_io.c \
		   $(COMMON_SRC)

CC3D_SRC	 = \
		   startup_stm32f10x_md_gcc.S \
		   drivers/accgyro_mpu.c \
		   drivers/accgyro_spi_mpu6000.c \
		   drivers/adc.c \
		   drivers/adc_stm32f10x.c \
		   drivers/barometer_bmp085.c \
		   drivers/barometer_ms5611.c \
		   drivers/bus_spi.c \
		   drivers/bus_i2c_stm32f10x.c \
		   drivers/compass_hmc5883l.c \
		   drivers/display_ug2864hsweg01.c \
		   drivers/flash_m25p16.c \
		   drivers/gpio_stm32f10x.c \
		   drivers/inverter.c \
		   drivers/light_led_stm32f10x.c \
		   drivers/light_ws2811strip.c \
		   drivers/light_ws2811strip_stm32f10x.c \
		   drivers/pwm_mapping.c \
		   drivers/pwm_output.c \
		   drivers/pwm_rx.c \
		   drivers/serial_softserial.c \
		   drivers/serial_uart.c \
		   drivers/serial_uart_stm32f10x.c \
		   drivers/sonar_hcsr04.c \
		   drivers/sound_beeper_stm32f10x.c \
		   drivers/system_stm32f10x.c \
		   drivers/timer.c \
		   drivers/timer_stm32f10x.c \
		   io/flashfs.c \
		   $(HIGHEND_SRC) \
		   $(COMMON_SRC) \
		   $(VCP_SRC)

STM32F30x_COMMON_SRC	 = \
		   startup_stm32f30x_md_gcc.S \
		   drivers/adc.c \
		   drivers/adc_stm32f30x.c \
		   drivers/bus_i2c_stm32f30x.c \
		   drivers/bus_spi.c \
		   drivers/gpio_stm32f30x.c \
		   drivers/light_led_stm32f30x.c \
		   drivers/light_ws2811strip.c \
		   drivers/light_ws2811strip_stm32f30x.c \
		   drivers/pwm_mapping.c \
		   drivers/pwm_output.c \
		   drivers/pwm_rx.c \
		   drivers/serial_uart.c \
		   drivers/serial_uart_stm32f30x.c \
		   drivers/sound_beeper_stm32f30x.c \
		   drivers/system_stm32f30x.c \
		   drivers/timer.c \
		   drivers/timer_stm32f30x.c

NAZE32PRO_SRC	 = \
		   $(STM32F30x_COMMON_SRC) \
		   $(HIGHEND_SRC) \
		   $(COMMON_SRC) \
		   $(VCP_SRC)

STM32F3DISCOVERY_COMMON_SRC	 = \
		   $(STM32F30x_COMMON_SRC) \
		   drivers/accgyro_l3gd20.c \
		   drivers/accgyro_l3gd20.c \
		   drivers/accgyro_lsm303dlhc.c \
		   drivers/compass_hmc5883l.c \
		   $(VCP_SRC)

STM32F3DISCOVERY_SRC	 = \
		   $(STM32F3DISCOVERY_COMMON_SRC) \
		   drivers/accgyro_adxl345.c \
		   drivers/accgyro_bma280.c \
		   drivers/accgyro_mma845x.c \
		   drivers/accgyro_mpu.c \
		   drivers/accgyro_mpu3050.c \
		   drivers/accgyro_mpu6050.c \
		   drivers/accgyro_l3g4200d.c \
		   drivers/barometer_ms5611.c \
		   drivers/compass_ak8975.c \
		   $(HIGHEND_SRC) \
		   $(COMMON_SRC)

CHEBUZZF3_SRC	 = \
		   $(STM32F3DISCOVERY_SRC) \
		   $(HIGHEND_SRC) \
		   $(COMMON_SRC)

COLIBRI_RACE_SRC        = \
		   $(STM32F30x_COMMON_SRC) \
		   drivers/display_ug2864hsweg01.c \
		   drivers/accgyro_mpu.c \
		   drivers/accgyro_spi_mpu6500.c \
		   drivers/barometer_ms5611.c \
		   drivers/compass_ak8975.c \
		   drivers/compass_hmc5883l.c \
		   drivers/serial_usb_vcp.c \
		   $(HIGHEND_SRC) \
		   $(COMMON_SRC) \
		   $(VCP_SRC)

SPARKY_SRC	 = \
		   $(STM32F30x_COMMON_SRC) \
		   drivers/display_ug2864hsweg01.c \
		   drivers/accgyro_mpu.c \
		   drivers/accgyro_mpu6050.c \
		   drivers/barometer_ms5611.c \
		   drivers/compass_ak8975.c \
		   drivers/serial_usb_vcp.c \
		   $(HIGHEND_SRC) \
		   $(COMMON_SRC) \
		   $(VCP_SRC)

ALIENWIIF3_SRC	 = $(SPARKY_SRC)

RMDO_SRC	 = \
		   $(STM32F30x_COMMON_SRC) \
		   drivers/accgyro_mpu.c \
		   drivers/accgyro_mpu6050.c \
		   drivers/barometer_bmp280.c \
		   drivers/display_ug2864hsweg01.h \
		   drivers/flash_m25p16.c \
		   drivers/serial_softserial.c \
		   drivers/sonar_hcsr04.c \
		   io/flashfs.c \
		   $(HIGHEND_SRC) \
		   $(COMMON_SRC)

SPRACINGF3_SRC	 = \
		   $(STM32F30x_COMMON_SRC) \
		   drivers/accgyro_mpu.c \
		   drivers/accgyro_mpu6050.c \
		   drivers/barometer_ms5611.c \
		   drivers/compass_ak8975.c \
		   drivers/compass_hmc5883l.c \
		   drivers/display_ug2864hsweg01.h \
		   drivers/flash_m25p16.c \
		   drivers/serial_softserial.c \
		   drivers/sonar_hcsr04.c \
		   io/flashfs.c \
		   $(HIGHEND_SRC) \
		   $(COMMON_SRC)

# Search path and source files for the ST stdperiph library
VPATH		:= $(VPATH):$(STDPERIPH_DIR)/src

###############################################################################
# Things that might need changing to use different tools
#

# Tool names
CC		 = arm-none-eabi-gcc
OBJCOPY		 = arm-none-eabi-objcopy
SIZE		 = arm-none-eabi-size

#
# Tool options.
#

ifeq ($(DEBUG),GDB)
OPTIMIZE	 = -O0
LTO_FLAGS	 = $(OPTIMIZE)
else
OPTIMIZE	 = -Os
LTO_FLAGS	 = -flto -fuse-linker-plugin $(OPTIMIZE)
endif

DEBUG_FLAGS	 = -ggdb3 -DDEBUG

CFLAGS		 = $(ARCH_FLAGS) \
		   $(LTO_FLAGS) \
		   $(addprefix -D,$(OPTIONS)) \
		   $(addprefix -I,$(INCLUDE_DIRS)) \
		   $(DEBUG_FLAGS) \
		   -std=gnu99 \
		   -Wall -Wextra -Wunsafe-loop-optimizations -Wdouble-promotion \
		   -ffunction-sections \
		   -fdata-sections \
		   $(DEVICE_FLAGS) \
		   -DUSE_STDPERIPH_DRIVER \
		   $(TARGET_FLAGS) \
		   -D'__FORKNAME__="$(FORKNAME)"' \
		   -D'__TARGET__="$(TARGET)"' \
		   -D'__REVISION__="$(REVISION)"' \
		   -save-temps=obj \
		   -MMD -MP

ASFLAGS		 = $(ARCH_FLAGS) \
		   -x assembler-with-cpp \
		   $(addprefix -I,$(INCLUDE_DIRS)) \
		  -MMD -MP

LDFLAGS		 = -lm \
		   -nostartfiles \
		   --specs=nano.specs \
		   -lc \
		   -lnosys \
		   $(ARCH_FLAGS) \
		   $(LTO_FLAGS) \
		   $(DEBUG_FLAGS) \
		   -static \
		   -Wl,-gc-sections,-Map,$(TARGET_MAP) \
		   -Wl,-L$(LINKER_DIR) \
		   -T$(LD_SCRIPT)

###############################################################################
# No user-serviceable parts below
###############################################################################

CPPCHECK         = cppcheck $(CSOURCES) --enable=all --platform=unix64 \
		   --std=c99 --inline-suppr --quiet --force \
		   $(addprefix -I,$(INCLUDE_DIRS)) \
		   -I/usr/include -I/usr/include/linux

#
# Things we will build
#
ifeq ($(filter $(TARGET),$(VALID_TARGETS)),)
$(error Target '$(TARGET)' is not valid, must be one of $(VALID_TARGETS))
endif

TARGET_BIN	 = $(BIN_DIR)/$(FORKNAME)_$(TARGET).bin
TARGET_HEX	 = $(BIN_DIR)/$(FORKNAME)_$(TARGET).hex
TARGET_ELF	 = $(OBJECT_DIR)/$(FORKNAME)_$(TARGET).elf
TARGET_OBJS	 = $(addsuffix .o,$(addprefix $(OBJECT_DIR)/$(TARGET)/,$(basename $($(TARGET)_SRC))))
TARGET_DEPS	 = $(addsuffix .d,$(addprefix $(OBJECT_DIR)/$(TARGET)/,$(basename $($(TARGET)_SRC))))
TARGET_MAP	 = $(OBJECT_DIR)/$(FORKNAME)_$(TARGET).map

# List of buildable ELF files and their object dependencies.
# It would be nice to compute these lists, but that seems to be just beyond make.

$(TARGET_HEX): $(TARGET_ELF)
	$(OBJCOPY) -O ihex --set-start 0x8000000 $< $@

$(TARGET_BIN): $(TARGET_ELF)
	$(OBJCOPY) -O binary $< $@

$(TARGET_ELF):  $(TARGET_OBJS)
	$(CC) -o $@ $^ $(LDFLAGS)
	$(SIZE) $(TARGET_ELF) 

# Compile
$(OBJECT_DIR)/$(TARGET)/%.o: %.c
	@mkdir -p $(dir $@)
	@echo %% $(notdir $<)
	@$(CC) -c -o $@ $(CFLAGS) $<

# Assemble
$(OBJECT_DIR)/$(TARGET)/%.o: %.s
	@mkdir -p $(dir $@)
	@echo %% $(notdir $<)
	@$(CC) -c -o $@ $(ASFLAGS) $<

$(OBJECT_DIR)/$(TARGET)/%.o: %.S
	@mkdir -p $(dir $@)
	@echo %% $(notdir $<)
	@$(CC) -c -o $@ $(ASFLAGS) $<


## all         : default task; compile C code, build firmware
all: binary

## clean       : clean up all temporary / machine-generated files
clean:
	rm -f $(TARGET_BIN) $(TARGET_HEX) $(TARGET_ELF) $(TARGET_OBJS) $(TARGET_MAP)
	rm -rf $(OBJECT_DIR)/$(TARGET)
	cd src/test && $(MAKE) clean || true

flash_$(TARGET): $(TARGET_HEX)
	stty -F $(SERIAL_DEVICE) raw speed 115200 -crtscts cs8 -parenb -cstopb -ixon
	echo -n 'R' >$(SERIAL_DEVICE)
	stm32flash -w $(TARGET_HEX) -v -g 0x0 -b 115200 $(SERIAL_DEVICE)

## flash       : flash firmware (.hex) onto flight controller
flash: flash_$(TARGET)

st-flash_$(TARGET): $(TARGET_BIN)
	st-flash --reset write $< 0x08000000

## st-flash    : flash firmware (.bin) onto flight controller
st-flash: st-flash_$(TARGET)

binary: $(TARGET_BIN)

unbrick_$(TARGET): $(TARGET_HEX)
	stty -F $(SERIAL_DEVICE) raw speed 115200 -crtscts cs8 -parenb -cstopb -ixon
	stm32flash -w $(TARGET_HEX) -v -g 0x0 -b 115200 $(SERIAL_DEVICE)

## unbrick     : unbrick flight controller
unbrick: unbrick_$(TARGET)

## cppcheck    : run static analysis on C source code
cppcheck: $(CSOURCES)
	$(CPPCHECK)

cppcheck-result.xml: $(CSOURCES)
	$(CPPCHECK) --xml-version=2 2> cppcheck-result.xml

## help        : print this help message and exit
help: Makefile
	@echo ""
	@echo "Makefile for the $(FORKNAME) firmware"
	@echo ""
	@echo "Usage:"
	@echo "        make [TARGET=<target>] [OPTIONS=\"<options>\"]"
	@echo ""
	@echo "Valid TARGET values are: $(VALID_TARGETS)"
	@echo ""
	@sed -n 's/^## //p' $<

## test        : run the cleanflight test suite
test:
	cd src/test && $(MAKE) test || true

# rebuild everything when makefile changes
$(TARGET_OBJS) : Makefile

# include auto-generated dependencies
-include $(TARGET_DEPS)<|MERGE_RESOLUTION|>--- conflicted
+++ resolved
@@ -38,7 +38,7 @@
 
 FORKNAME			 = cleanflight
 
-VALID_TARGETS	 = NAZE NAZE32PRO OLIMEXINO STM32F3DISCOVERY CHEBUZZF3 CC3D CJMCU EUSTM32F103RC SPRACINGF3 PORT103R SPARKY ALIENWIIF1 ALIENWIIF3 COLIBRI_RACE RMDO
+VALID_TARGETS	 = ALIENWIIF1 ALIENWIIF3 CC3D CHEBUZZF3 CJMCU COLIBRI_RACE EUSTM32F103RC NAZE NAZE32PRO OLIMEXINO PORT103R RMDO SPARKY SPRACINGF3 STM32F3DISCOVERY 
 
 # Valid targets for OP BootLoader support
 OPBL_VALID_TARGETS = CC3D
@@ -47,9 +47,9 @@
 ifeq ($(FLASH_SIZE),)
 ifeq ($(TARGET),$(filter $(TARGET),CJMCU))
 FLASH_SIZE = 64
-else ifeq ($(TARGET),$(filter $(TARGET),NAZE CC3D ALIENWIIF1 OLIMEXINO RMDO))
+else ifeq ($(TARGET),$(filter $(TARGET),ALIENWIIF1 CC3D NAZE OLIMEXINO RMDO))
 FLASH_SIZE = 128
-else ifeq ($(TARGET),$(filter $(TARGET),EUSTM32F103RC PORT103R STM32F3DISCOVERY CHEBUZZF3 NAZE32PRO SPRACINGF3 SPARKY ALIENWIIF3 COLIBRI_RACE))
+else ifeq ($(TARGET),$(filter $(TARGET),ALIENWIIF3 CHEBUZZF3 COLIBRI_RACE EUSTM32F103RC NAZE32PRO PORT103R SPARKY SPRACINGF3 STM32F3DISCOVERY))
 FLASH_SIZE = 256
 else
 $(error FLASH_SIZE not configured for target)
@@ -74,7 +74,7 @@
 
 CSOURCES        := $(shell find $(SRC_DIR) -name '*.c')
 
-ifeq ($(TARGET),$(filter $(TARGET),STM32F3DISCOVERY CHEBUZZF3 NAZE32PRO SPRACINGF3 SPARKY ALIENWIIF3 COLIBRI_RACE RMDO))
+ifeq ($(TARGET),$(filter $(TARGET),ALIENWIIF3 CHEBUZZF3 COLIBRI_RACE NAZE32PRO RMDO SPARKY SPRACINGF3 STM32F3DISCOVERY))
 
 STDPERIPH_DIR	= $(ROOT)/lib/main/STM32F30x_StdPeriph_Driver
 
@@ -218,7 +218,7 @@
 
 VPATH		:= $(VPATH):$(TARGET_DIR)
 
-COMMON_SRC	 = build_config.c \
+COMMON_SRC = build_config.c \
 		   debug.c \
 		   version.c \
 		   $(TARGET_SRC) \
@@ -265,12 +265,8 @@
 		   $(CMSIS_SRC) \
 		   $(DEVICE_STDPERIPH_SRC)
 
-<<<<<<< HEAD
-HIGHEND_SRC  = \
-=======
-HIGHEND_SRC  = flight/autotune.c \
+HIGHEND_SRC = \
 		   flight/gtune.c \
->>>>>>> f15cedd0
 		   flight/navigation.c \
 		   flight/gps_conversion.c \
 		   common/colorconversion.c \
@@ -287,7 +283,7 @@
 		   blackbox/blackbox.c \
 		   blackbox/blackbox_io.c
 
-VCP_SRC	 = \
+VCP_SRC = \
 		   vcp/hw_config.c \
 		   vcp/stm32_it.c \
 		   vcp/usb_desc.c \
@@ -297,7 +293,7 @@
 		   vcp/usb_pwr.c \
 		   drivers/serial_usb_vcp.c
 
-NAZE_SRC	 = startup_stm32f10x_md_gcc.S \
+NAZE_SRC = startup_stm32f10x_md_gcc.S \
 		   drivers/accgyro_adxl345.c \
 		   drivers/accgyro_bma280.c \
 		   drivers/accgyro_l3g4200d.c \
@@ -338,9 +334,9 @@
 		   $(HIGHEND_SRC) \
 		   $(COMMON_SRC)
 
-ALIENWIIF1_SRC	 = $(NAZE_SRC)
-
-EUSTM32F103RC_SRC	 = startup_stm32f10x_hd_gcc.S \
+ALIENWIIF1_SRC = $(NAZE_SRC)
+
+EUSTM32F103RC_SRC = startup_stm32f10x_hd_gcc.S \
 		   drivers/accgyro_adxl345.c \
 		   drivers/accgyro_bma280.c \
 		   drivers/accgyro_l3g4200d.c \
@@ -382,7 +378,7 @@
 
 PORT103R_SRC = $(EUSTM32F103RC_SRC)
 
-OLIMEXINO_SRC	 = startup_stm32f10x_md_gcc.S \
+OLIMEXINO_SRC = startup_stm32f10x_md_gcc.S \
 		   drivers/accgyro_mpu.c \
 		   drivers/accgyro_mpu6050.c \
 		   drivers/adc.c \
@@ -419,7 +415,7 @@
 endif
 endif
 
-CJMCU_SRC	 = \
+CJMCU_SRC = \
 		   startup_stm32f10x_md_gcc.S \
 		   drivers/adc.c \
 		   drivers/adc_stm32f10x.c \
@@ -439,11 +435,12 @@
 		   drivers/timer.c \
 		   drivers/timer_stm32f10x.c \
 		   hardware_revision.c \
+		   flight/gtune.c \
 		   blackbox/blackbox.c \
 		   blackbox/blackbox_io.c \
 		   $(COMMON_SRC)
 
-CC3D_SRC	 = \
+CC3D_SRC = \
 		   startup_stm32f10x_md_gcc.S \
 		   drivers/accgyro_mpu.c \
 		   drivers/accgyro_spi_mpu6000.c \
@@ -477,7 +474,7 @@
 		   $(COMMON_SRC) \
 		   $(VCP_SRC)
 
-STM32F30x_COMMON_SRC	 = \
+STM32F30x_COMMON_SRC = \
 		   startup_stm32f30x_md_gcc.S \
 		   drivers/adc.c \
 		   drivers/adc_stm32f30x.c \
@@ -497,13 +494,13 @@
 		   drivers/timer.c \
 		   drivers/timer_stm32f30x.c
 
-NAZE32PRO_SRC	 = \
+NAZE32PRO_SRC = \
 		   $(STM32F30x_COMMON_SRC) \
 		   $(HIGHEND_SRC) \
 		   $(COMMON_SRC) \
 		   $(VCP_SRC)
 
-STM32F3DISCOVERY_COMMON_SRC	 = \
+STM32F3DISCOVERY_COMMON_SRC = \
 		   $(STM32F30x_COMMON_SRC) \
 		   drivers/accgyro_l3gd20.c \
 		   drivers/accgyro_l3gd20.c \
@@ -511,7 +508,7 @@
 		   drivers/compass_hmc5883l.c \
 		   $(VCP_SRC)
 
-STM32F3DISCOVERY_SRC	 = \
+STM32F3DISCOVERY_SRC = \
 		   $(STM32F3DISCOVERY_COMMON_SRC) \
 		   drivers/accgyro_adxl345.c \
 		   drivers/accgyro_bma280.c \
@@ -525,12 +522,12 @@
 		   $(HIGHEND_SRC) \
 		   $(COMMON_SRC)
 
-CHEBUZZF3_SRC	 = \
+CHEBUZZF3_SRC = \
 		   $(STM32F3DISCOVERY_SRC) \
 		   $(HIGHEND_SRC) \
 		   $(COMMON_SRC)
 
-COLIBRI_RACE_SRC        = \
+COLIBRI_RACE_SRC = \
 		   $(STM32F30x_COMMON_SRC) \
 		   drivers/display_ug2864hsweg01.c \
 		   drivers/accgyro_mpu.c \
@@ -543,7 +540,7 @@
 		   $(COMMON_SRC) \
 		   $(VCP_SRC)
 
-SPARKY_SRC	 = \
+SPARKY_SRC = \
 		   $(STM32F30x_COMMON_SRC) \
 		   drivers/display_ug2864hsweg01.c \
 		   drivers/accgyro_mpu.c \
@@ -555,9 +552,10 @@
 		   $(COMMON_SRC) \
 		   $(VCP_SRC)
 
-ALIENWIIF3_SRC	 = $(SPARKY_SRC)
-
-RMDO_SRC	 = \
+ALIENWIIF3_SRC = \
+		   $(SPARKY_SRC)
+
+RMDO_SRC = \
 		   $(STM32F30x_COMMON_SRC) \
 		   drivers/accgyro_mpu.c \
 		   drivers/accgyro_mpu6050.c \
@@ -570,7 +568,7 @@
 		   $(HIGHEND_SRC) \
 		   $(COMMON_SRC)
 
-SPRACINGF3_SRC	 = \
+SPRACINGF3_SRC = \
 		   $(STM32F30x_COMMON_SRC) \
 		   drivers/accgyro_mpu.c \
 		   drivers/accgyro_mpu6050.c \
