#include <stdbool.h>
#include <stdlib.h>
#include <stdint.h>
#include <math.h>

#include "platform.h"

#include "common/maths.h"
#include "common/axis.h"

#include "drivers/accgyro_common.h"
#include "drivers/light_ledring.h"
#include "drivers/light_led.h"
#include "drivers/gpio_common.h"
#include "drivers/system_common.h"
#include "drivers/serial_common.h"

#include "boardalignment.h"
#include "battery.h"
#include "buzzer.h"
#include "escservo.h"
#include "failsafe.h"
#include "flight_imu.h"
#include "flight_common.h"
#include "flight_mixer.h"
#include "gimbal.h"
#include "gps_common.h"
#include "sensors_common.h"
#include "sensors_sonar.h"
#include "sensors_compass.h"
#include "sensors_acceleration.h"
#include "sensors_barometer.h"
#include "sensors_gyro.h"
#include "serial_cli.h"
#include "serial_common.h"
#include "statusindicator.h"
#include "rc_controls.h"
#include "rc_curves.h"
#include "rx_common.h"
#include "telemetry_common.h"

#include "runtime_config.h"
#include "config.h"
#include "config_profile.h"
#include "config_master.h"

// June 2013     V2.2-dev

enum {
    ALIGN_GYRO = 0,
    ALIGN_ACCEL = 1,
    ALIGN_MAG = 2
};

/* for VBAT monitoring frequency */
#define VBATFREQ 6        // to read battery voltage - nth number of loop iterations

int16_t debug[4];
uint32_t currentTime = 0;
uint32_t previousTime = 0;
uint16_t cycleTime = 0;         // this is the number in micro second to achieve a full loop, it can differ a little and is taken into account in the PID loop
int16_t headFreeModeHold;

int16_t telemTemperature1;      // gyro sensor temperature

uint16_t rssi;                  // range: [0;1023]

extern uint8_t dynP8[3], dynI8[3], dynD8[3];
extern failsafe_t *failsafe;

typedef void (* pidControllerFuncPtr)(pidProfile_t *pidProfile, controlRateConfig_t *controlRateConfig, uint16_t max_angle_inclination, rollAndPitchTrims_t *accelerometerTrims);

extern pidControllerFuncPtr pid_controller;

// Automatic ACC Offset Calibration
bool AccInflightCalibrationArmed = false;
bool AccInflightCalibrationMeasurementDone = false;
bool AccInflightCalibrationSavetoEEProm = false;
bool AccInflightCalibrationActive = false;
uint16_t InflightcalibratingA = 0;

void annexCode(void)
{
    static uint32_t calibratedAccTime;
    int32_t tmp, tmp2;
    int32_t axis, prop1, prop2;

    static uint8_t batteryWarningEnabled = false;

    static uint8_t vbatTimer = 0;

    // PITCH & ROLL only dynamic PID adjustemnt,  depending on throttle value
    if (rcData[THROTTLE] < currentProfile.tpa_breakpoint) {
        prop2 = 100;
    } else {
        if (rcData[THROTTLE] < 2000) {
            prop2 = 100 - (uint16_t)currentProfile.dynThrPID * (rcData[THROTTLE] - currentProfile.tpa_breakpoint) / (2000 - currentProfile.tpa_breakpoint);
        } else {
            prop2 = 100 - currentProfile.dynThrPID;
        }
    }

    for (axis = 0; axis < 3; axis++) {
        tmp = min(abs(rcData[axis] - masterConfig.rxConfig.midrc), 500);
        if (axis != 2) {        // ROLL & PITCH
            if (currentProfile.deadband) {
                if (tmp > currentProfile.deadband) {
                    tmp -= currentProfile.deadband;
                } else {
                    tmp = 0;
                }
            }

            tmp2 = tmp / 100;
            rcCommand[axis] = lookupPitchRollRC[tmp2] + (tmp - tmp2 * 100) * (lookupPitchRollRC[tmp2 + 1] - lookupPitchRollRC[tmp2]) / 100;
            prop1 = 100 - (uint16_t)currentProfile.controlRateConfig.rollPitchRate * tmp / 500;
            prop1 = (uint16_t)prop1 * prop2 / 100;
        } else {                // YAW
            if (currentProfile.yaw_deadband) {
                if (tmp > currentProfile.yaw_deadband) {
                    tmp -= currentProfile.yaw_deadband;
                } else {
                    tmp = 0;
                }
            }
            rcCommand[axis] = tmp * -masterConfig.yaw_control_direction;
            prop1 = 100 - (uint16_t)currentProfile.controlRateConfig.yawRate * abs(tmp) / 500;
        }
        dynP8[axis] = (uint16_t)currentProfile.pidProfile.P8[axis] * prop1 / 100;
        dynI8[axis] = (uint16_t)currentProfile.pidProfile.I8[axis] * prop1 / 100;
        dynD8[axis] = (uint16_t)currentProfile.pidProfile.D8[axis] * prop1 / 100;
        if (rcData[axis] < masterConfig.rxConfig.midrc)
            rcCommand[axis] = -rcCommand[axis];
    }

    tmp = constrain(rcData[THROTTLE], masterConfig.rxConfig.mincheck, PWM_RANGE_MAX);
    tmp = (uint32_t)(tmp - masterConfig.rxConfig.mincheck) * PWM_RANGE_MIN / (PWM_RANGE_MAX - masterConfig.rxConfig.mincheck);       // [MINCHECK;2000] -> [0;1000]
    tmp2 = tmp / 100;
    rcCommand[THROTTLE] = lookupThrottleRC[tmp2] + (tmp - tmp2 * 100) * (lookupThrottleRC[tmp2 + 1] - lookupThrottleRC[tmp2]) / 100;    // [0;1000] -> expo -> [MINTHROTTLE;MAXTHROTTLE]

    if (f.HEADFREE_MODE) {
        float radDiff = degreesToRadians(heading - headFreeModeHold);
        float cosDiff = cosf(radDiff);
        float sinDiff = sinf(radDiff);
        int16_t rcCommand_PITCH = rcCommand[PITCH] * cosDiff + rcCommand[ROLL] * sinDiff;
        rcCommand[ROLL] = rcCommand[ROLL] * cosDiff - rcCommand[PITCH] * sinDiff;
        rcCommand[PITCH] = rcCommand_PITCH;
    }

    if (feature(FEATURE_VBAT)) {
        if (!(++vbatTimer % VBATFREQ)) {
            updateBatteryVoltage();

            batteryWarningEnabled = shouldSoundBatteryAlarm();
        }
    }

    buzzer(batteryWarningEnabled); // external buzzer routine that handles buzzer events globally now

    if ((!isAccelerationCalibrationComplete() && sensors(SENSOR_ACC)) || (!isGyroCalibrationComplete())) {      // Calibration phasis
        LED0_TOGGLE;
    } else {
        if (f.ACC_CALIBRATED)
            LED0_OFF;
        if (f.ARMED)
            LED0_ON;

        checkTelemetryState();
    }

#ifdef LEDRING
    if (feature(FEATURE_LED_RING)) {
        static uint32_t LEDTime;
        if ((int32_t)(currentTime - LEDTime) >= 0) {
            LEDTime = currentTime + 50000;
            ledringState(f.ARMED, angle[AI_PITCH], angle[AI_ROLL]);
        }
    }
#endif

    if ((int32_t)(currentTime - calibratedAccTime) >= 0) {
        if (!f.SMALL_ANGLE) {
            f.ACC_CALIBRATED = 0; // the multi uses ACC and is not calibrated or is too much inclinated
            LED0_TOGGLE;
            calibratedAccTime = currentTime + 500000;
        } else {
            f.ACC_CALIBRATED = 1;
        }
    }

    handleSerial();

    if (!cliMode && feature(FEATURE_TELEMETRY)) {
        handleTelemetry();
    }

    if (sensors(SENSOR_GPS)) {
        updateGpsIndicator(currentTime);
    }

    // Read out gyro temperature. can use it for something somewhere. maybe get MCU temperature instead? lots of fun possibilities.
    if (gyro.temperature)
        gyro.temperature(&telemTemperature1);
    else {
        // TODO MCU temp
    }
}

static void mwArm(void)
{
    if (isGyroCalibrationComplete() && f.ACC_CALIBRATED) {
        // TODO: feature(FEATURE_FAILSAFE) && failsafeCnt < 2
        // TODO: && ( !feature || ( feature && ( failsafecnt > 2) )
        if (!f.ARMED) {         // arm now!
            f.ARMED = 1;
            headFreeModeHold = heading;
        }
    } else if (!f.ARMED) {
        blinkLedAndSoundBeeper(2, 255, 1);
    }
}

static void mwVario(void)
{

}

void loop(void)
{
    static uint8_t rcDelayCommand;      // this indicates the number of time (multiple of RC measurement at 50Hz) the sticks must be maintained to run or switch off motors
    static uint8_t rcSticks;            // this hold sticks position for command combos
    uint8_t stTmp = 0;
    int i;
    static uint32_t rcTime = 0;
#ifdef BARO
    static int16_t initialThrottleHold;
#endif
    static uint32_t loopTime;
    uint16_t auxState = 0;
    bool isThrottleLow = false;
    bool rcReady = false;

    // calculate rc stuff from serial-based receivers (spek/sbus)
    if (feature(FEATURE_SERIALRX)) {
        rcReady = isSerialRxFrameComplete(&masterConfig.rxConfig);
    }

    if (((int32_t)(currentTime - rcTime) >= 0) || rcReady) { // 50Hz or data driven
        rcReady = false;
        rcTime = currentTime + 20000;
        computeRC(&masterConfig.rxConfig, &rxRuntimeConfig);

        // in 3D mode, we need to be able to disarm by switch at any time
        if (feature(FEATURE_3D)) {
            if (!rcOptions[BOXARM])
                mwDisarm();
        }

        // Read value of AUX channel as rssi
        // 0 is disable, 1-4 is AUX{1..4}
        if (masterConfig.rssi_aux_channel > 0) {
            const int16_t rssiChannelData = rcData[AUX1 + masterConfig.rssi_aux_channel - 1];
            // Range of rssiChannelData is [1000;2000]. rssi should be in [0;1023];
            rssi = (uint16_t)((constrain(rssiChannelData - 1000, 0, 1000) / 1000.0f) * 1023.0f);
        }

        if (feature(FEATURE_FAILSAFE)) {
            failsafe->vTable->updateState();
        }

        // ------------------ STICKS COMMAND HANDLER --------------------
        // checking sticks positions
        for (i = 0; i < 4; i++) {
            stTmp >>= 2;
            if (rcData[i] > masterConfig.rxConfig.mincheck)
                stTmp |= 0x80;  // check for MIN
            if (rcData[i] < masterConfig.rxConfig.maxcheck)
                stTmp |= 0x40;  // check for MAX
        }
        if (stTmp == rcSticks) {
            if (rcDelayCommand < 250)
                rcDelayCommand++;
        } else
            rcDelayCommand = 0;
        rcSticks = stTmp;

        // perform actions
        if (feature(FEATURE_3D) && (rcData[THROTTLE] > (masterConfig.rxConfig.midrc - masterConfig.flight3DConfig.deadband3d_throttle) && rcData[THROTTLE] < (masterConfig.rxConfig.midrc + masterConfig.flight3DConfig.deadband3d_throttle)))
            isThrottleLow = true;
        else if (!feature(FEATURE_3D) && (rcData[THROTTLE] < masterConfig.rxConfig.mincheck))
            isThrottleLow = true;
        if (isThrottleLow) {
            resetErrorAngle();
            resetErrorGyro();
            if (currentProfile.activate[BOXARM] > 0) { // Arming/Disarming via ARM BOX
                if (rcOptions[BOXARM] && f.OK_TO_ARM)
                    mwArm();
                else if (f.ARMED)
                    mwDisarm();
            }
        }

        if (rcDelayCommand == 20) {
            if (f.ARMED) {      // actions during armed
                // Disarm on throttle down + yaw
                if (currentProfile.activate[BOXARM] == 0 && (rcSticks == THR_LO + YAW_LO + PIT_CE + ROL_CE))
                    mwDisarm();
                // Disarm on roll (only when retarded_arm is enabled)
                if (masterConfig.retarded_arm && currentProfile.activate[BOXARM] == 0 && (rcSticks == THR_LO + YAW_CE + PIT_CE + ROL_LO))
                    mwDisarm();
            } else {            // actions during not armed
                i = 0;
                // GYRO calibration
                if (rcSticks == THR_LO + YAW_LO + PIT_LO + ROL_CE) {
                    gyroSetCalibrationCycles(CALIBRATING_GYRO_CYCLES);
                    if (feature(FEATURE_GPS))
                        GPS_reset_home_position();
#ifdef BARO
                    if (sensors(SENSOR_BARO))
                        baroSetCalibrationCycles(10); // calibrate baro to new ground level (10 * 25 ms = ~250 ms non blocking)
#endif
                    if (!sensors(SENSOR_MAG))
                        heading = 0; // reset heading to zero after gyro calibration
                // Inflight ACC Calibration
                } else if (feature(FEATURE_INFLIGHT_ACC_CAL) && (rcSticks == THR_LO + YAW_LO + PIT_HI + ROL_HI)) {
                    if (AccInflightCalibrationMeasurementDone) {        // trigger saving into eeprom after landing
                        AccInflightCalibrationMeasurementDone = false;
                        AccInflightCalibrationSavetoEEProm = true;
                    } else {
                        AccInflightCalibrationArmed = !AccInflightCalibrationArmed;
                        if (AccInflightCalibrationArmed) {
                            queueConfirmationBeep(2);
                        } else {
                            queueConfirmationBeep(3);
                        }
                    }
                }

                // Multiple configuration profiles
                if (rcSticks == THR_LO + YAW_LO + PIT_CE + ROL_LO)          // ROLL left  -> Profile 1
                    i = 1;
                else if (rcSticks == THR_LO + YAW_LO + PIT_HI + ROL_CE)     // PITCH up   -> Profile 2
                    i = 2;
                else if (rcSticks == THR_LO + YAW_LO + PIT_CE + ROL_HI)     // ROLL right -> Profile 3
                    i = 3;
                if (i) {
                    masterConfig.current_profile_index = i - 1;
                    writeEEPROM();
                    readEEPROM();
                    blinkLedAndSoundBeeper(2, 40, i);
                    // TODO alarmArray[0] = i;
                }

                // Arm via YAW
                if (currentProfile.activate[BOXARM] == 0 && (rcSticks == THR_LO + YAW_HI + PIT_CE + ROL_CE))
                    mwArm();
                // Arm via ROLL
                else if (masterConfig.retarded_arm && currentProfile.activate[BOXARM] == 0 && (rcSticks == THR_LO + YAW_CE + PIT_CE + ROL_HI))
                    mwArm();
                // Calibrating Acc
                else if (rcSticks == THR_HI + YAW_LO + PIT_LO + ROL_CE)
                    accSetCalibrationCycles(CALIBRATING_ACC_CYCLES);
                // Calibrating Mag
                else if (rcSticks == THR_HI + YAW_HI + PIT_LO + ROL_CE)
                    f.CALIBRATE_MAG = 1;
                i = 0;
                // Acc Trim
                if (rcSticks == THR_HI + YAW_CE + PIT_HI + ROL_CE) {
                    currentProfile.accelerometerTrims.trims.pitch += 2;
                    i = 1;
                } else if (rcSticks == THR_HI + YAW_CE + PIT_LO + ROL_CE) {
                    currentProfile.accelerometerTrims.trims.pitch -= 2;
                    i = 1;
                } else if (rcSticks == THR_HI + YAW_CE + PIT_CE + ROL_HI) {
                    currentProfile.accelerometerTrims.trims.roll += 2;
                    i = 1;
                } else if (rcSticks == THR_HI + YAW_CE + PIT_CE + ROL_LO) {
                    currentProfile.accelerometerTrims.trims.roll -= 2;
                    i = 1;
                }
                if (i) {
                    copyCurrentProfileToProfileSlot(masterConfig.current_profile_index);
                    writeEEPROM();
                    readEEPROMAndNotify();
                    rcDelayCommand = 0; // allow autorepetition
                }
            }
        }

        if (feature(FEATURE_INFLIGHT_ACC_CAL)) {
            if (AccInflightCalibrationArmed && f.ARMED && rcData[THROTTLE] > masterConfig.rxConfig.mincheck && !rcOptions[BOXARM]) {   // Copter is airborne and you are turning it off via boxarm : start measurement
                InflightcalibratingA = 50;
                AccInflightCalibrationArmed = false;
            }
            if (rcOptions[BOXCALIB]) {      // Use the Calib Option to activate : Calib = TRUE Meausrement started, Land and Calib = 0 measurement stored
                if (!AccInflightCalibrationActive && !AccInflightCalibrationMeasurementDone)
                    InflightcalibratingA = 50;
                    AccInflightCalibrationActive = true;
            } else if (AccInflightCalibrationMeasurementDone && !f.ARMED) {
                AccInflightCalibrationMeasurementDone = false;
                AccInflightCalibrationSavetoEEProm = true;
            }
        }

        // Check AUX switches
        for (i = 0; i < 4; i++)
            auxState |= (rcData[AUX1 + i] < 1300) << (3 * i) | (1300 < rcData[AUX1 + i] && rcData[AUX1 + i] < 1700) << (3 * i + 1) | (rcData[AUX1 + i] > 1700) << (3 * i + 2);
        for (i = 0; i < CHECKBOX_ITEM_COUNT; i++)
            rcOptions[i] = (auxState & currentProfile.activate[i]) > 0;

        if ((rcOptions[BOXANGLE] || (feature(FEATURE_FAILSAFE) && failsafe->vTable->hasTimerElapsed())) && (sensors(SENSOR_ACC))) {
            // bumpless transfer to Level mode
            if (!f.ANGLE_MODE) {
                resetErrorAngle();
                f.ANGLE_MODE = 1;
            }
        } else {
            f.ANGLE_MODE = 0; // failsafe support
        }

        if (rcOptions[BOXHORIZON]) {
            f.ANGLE_MODE = 0;
            if (!f.HORIZON_MODE) {
                resetErrorAngle();
                f.HORIZON_MODE = 1;
            }
        } else {
            f.HORIZON_MODE = 0;
        }

        if ((rcOptions[BOXARM]) == 0)
            f.OK_TO_ARM = 1;
        if (f.ANGLE_MODE || f.HORIZON_MODE) {
            LED1_ON;
        } else {
            LED1_OFF;
        }

#ifdef BARO
        if (sensors(SENSOR_BARO)) {
            // Baro alt hold activate
            if (rcOptions[BOXBARO]) {
                if (!f.BARO_MODE) {
                    f.BARO_MODE = 1;
                    AltHold = EstAlt;
                    initialThrottleHold = rcCommand[THROTTLE];
                    errorAltitudeI = 0;
                    BaroPID = 0;
                }
            } else {
                f.BARO_MODE = 0;
            }
            // Vario signalling activate
            if (feature(FEATURE_VARIO)) {
                if (rcOptions[BOXVARIO]) {
                    if (!f.VARIO_MODE) {
                        f.VARIO_MODE = 1;
                    }
                } else {
                    f.VARIO_MODE = 0;
                }
            }
        }
#endif

#ifdef  MAG
        if (sensors(SENSOR_ACC) || sensors(SENSOR_MAG)) {
            if (rcOptions[BOXMAG]) {
                if (!f.MAG_MODE) {
                    f.MAG_MODE = 1;
                    magHold = heading;
                }
            } else {
                f.MAG_MODE = 0;
            }
            if (rcOptions[BOXHEADFREE]) {
                if (!f.HEADFREE_MODE) {
                    f.HEADFREE_MODE = 1;
                }
            } else {
                f.HEADFREE_MODE = 0;
            }
            if (rcOptions[BOXHEADADJ]) {
                headFreeModeHold = heading; // acquire new heading
            }
        }
#endif

        if (sensors(SENSOR_GPS)) {
            updateGpsWaypointsAndMode();
        }

        if (rcOptions[BOXPASSTHRU]) {
            f.PASSTHRU_MODE = 1;
        } else {
            f.PASSTHRU_MODE = 0;
        }

        if (masterConfig.mixerConfiguration == MULTITYPE_FLYING_WING || masterConfig.mixerConfiguration == MULTITYPE_AIRPLANE) {
            f.HEADFREE_MODE = 0;
        }
    } else {                    // not in rc loop
        static int taskOrder = 0;    // never call all function in the same loop, to avoid high delay spikes
        switch (taskOrder) {
        case 0:
            taskOrder++;
#ifdef MAG
            if (sensors(SENSOR_MAG) && compassGetADC(&masterConfig.magZero))
                break;
#endif
        case 1:
            taskOrder++;
#ifdef BARO
            if (sensors(SENSOR_BARO) && baroUpdate(currentTime) != BAROMETER_ACTION_NOT_READY)
                break;
#endif
        case 2:
            taskOrder++;
#ifdef BARO
            if (sensors(SENSOR_BARO) && getEstimatedAltitude())
                break;
#endif
        case 3:
            // if GPS feature is enabled, gpsThread() will be called at some intervals to check for stuck
            // hardware, wrong baud rates, init GPS if needed, etc. Don't use SENSOR_GPS here as gpsThread() can and will
            // change this based on available hardware
            taskOrder++;
            if (feature(FEATURE_GPS)) {
                gpsThread();
                break;
            }
        case 4:
            taskOrder = 0;
#ifdef SONAR
            if (sensors(SENSOR_SONAR)) {
                Sonar_update();
            }
#endif
            if (feature(FEATURE_VARIO) && f.VARIO_MODE)
                mwVario();
            break;
        }
    }

    currentTime = micros();
    if (masterConfig.looptime == 0 || (int32_t)(currentTime - loopTime) >= 0) {
        loopTime = currentTime + masterConfig.looptime;

        computeIMU();
        annexCode();
        // Measure loop rate just afer reading the sensors
        currentTime = micros();
        cycleTime = (int32_t)(currentTime - previousTime);
        previousTime = currentTime;

#ifdef MAG
        if (sensors(SENSOR_MAG)) {
            if (abs(rcCommand[YAW]) < 70 && f.MAG_MODE) {
                int16_t dif = heading - magHold;
                if (dif <= -180)
                    dif += 360;
                if (dif >= +180)
                    dif -= 360;
                dif *= -masterConfig.yaw_control_direction;
                if (f.SMALL_ANGLE)
                    rcCommand[YAW] -= dif * currentProfile.pidProfile.P8[PIDMAG] / 30;    // 18 deg
            } else
                magHold = heading;
        }
#endif

#ifdef BARO
        if (sensors(SENSOR_BARO)) {
            if (f.BARO_MODE) {
                static uint8_t isAltHoldChanged = 0;
                static int16_t AltHoldCorr = 0;
                if (!f.FIXED_WING) {
                    // multirotor alt hold
                    if (currentProfile.alt_hold_fast_change) {
                        // rapid alt changes
                        if (abs(rcCommand[THROTTLE] - initialThrottleHold) > currentProfile.alt_hold_throttle_neutral) {
                            errorAltitudeI = 0;
                            isAltHoldChanged = 1;
                            rcCommand[THROTTLE] += (rcCommand[THROTTLE] > initialThrottleHold) ? -currentProfile.alt_hold_throttle_neutral : currentProfile.alt_hold_throttle_neutral;
                        } else {
                            if (isAltHoldChanged) {
                                AltHold = EstAlt;
                                isAltHoldChanged = 0;
                            }
                            rcCommand[THROTTLE] = constrain(initialThrottleHold + BaroPID, mcfg.minthrottle + 100, mcfg.maxthrottle);
                        }
                    } else {
                        // slow alt changes for apfags
                        if (abs(rcCommand[THROTTLE] - initialThrottleHold) > currentProfile.alt_hold_throttle_neutral) {
                            // Slowly increase/decrease AltHold proportional to stick movement ( +100 throttle gives ~ +50 cm in 1 second with cycle time about 3-4ms)
                            AltHoldCorr += rcCommand[THROTTLE] - initialThrottleHold;
                            AltHold += AltHoldCorr / 2000;
                            AltHoldCorr %= 2000;
                            isAltHoldChanged = 1;
                        } else if (isAltHoldChanged) {
                            AltHold = EstAlt;
                            AltHoldCorr = 0;
                            isAltHoldChanged = 0;
                        }
<<<<<<< HEAD
                        rcCommand[THROTTLE] = initialThrottleHold + BaroPID;
                        rcCommand[THROTTLE] = constrain(rcCommand[THROTTLE], masterConfig.escAndServoConfig.minthrottle + 150, masterConfig.escAndServoConfig.maxthrottle);
=======
                        rcCommand[THROTTLE] = constrain(initialThrottleHold + BaroPID, mcfg.minthrottle + 100, mcfg.maxthrottle);
>>>>>>> ac4835ef
                    }
                } else {
                    // handle fixedwing-related althold. UNTESTED! and probably wrong
                    // most likely need to check changes on pitch channel and 'reset' althold similar to
                    // how throttle does it on multirotor
                    rcCommand[PITCH] += BaroPID * masterConfig.fixedwing_althold_dir;
                }
            }
        }
#endif

        if (currentProfile.throttle_correction_value && (f.ANGLE_MODE || f.HORIZON_MODE)) {
            rcCommand[THROTTLE] += throttleAngleCorrection;
        }

        if (sensors(SENSOR_GPS)) {
            if ((f.GPS_HOME_MODE || f.GPS_HOLD_MODE) && f.GPS_FIX_HOME) {
                updateGpsStateForHomeAndHoldMode();
            }
        }

        // PID - note this is function pointer set by setPIDController()
        pid_controller(&currentProfile.pidProfile, &currentProfile.controlRateConfig, masterConfig.max_angle_inclination, &currentProfile.accelerometerTrims);

        mixTable();
        writeServos();
        writeMotors();
    }
}
<|MERGE_RESOLUTION|>--- conflicted
+++ resolved
@@ -1,639 +1,634 @@
-#include <stdbool.h>
-#include <stdlib.h>
-#include <stdint.h>
-#include <math.h>
-
-#include "platform.h"
-
-#include "common/maths.h"
-#include "common/axis.h"
-
-#include "drivers/accgyro_common.h"
-#include "drivers/light_ledring.h"
-#include "drivers/light_led.h"
-#include "drivers/gpio_common.h"
-#include "drivers/system_common.h"
-#include "drivers/serial_common.h"
-
-#include "boardalignment.h"
-#include "battery.h"
-#include "buzzer.h"
-#include "escservo.h"
-#include "failsafe.h"
-#include "flight_imu.h"
-#include "flight_common.h"
-#include "flight_mixer.h"
-#include "gimbal.h"
-#include "gps_common.h"
-#include "sensors_common.h"
-#include "sensors_sonar.h"
-#include "sensors_compass.h"
-#include "sensors_acceleration.h"
-#include "sensors_barometer.h"
-#include "sensors_gyro.h"
-#include "serial_cli.h"
-#include "serial_common.h"
-#include "statusindicator.h"
-#include "rc_controls.h"
-#include "rc_curves.h"
-#include "rx_common.h"
-#include "telemetry_common.h"
-
-#include "runtime_config.h"
-#include "config.h"
-#include "config_profile.h"
-#include "config_master.h"
-
-// June 2013     V2.2-dev
-
-enum {
-    ALIGN_GYRO = 0,
-    ALIGN_ACCEL = 1,
-    ALIGN_MAG = 2
-};
-
-/* for VBAT monitoring frequency */
-#define VBATFREQ 6        // to read battery voltage - nth number of loop iterations
-
-int16_t debug[4];
-uint32_t currentTime = 0;
-uint32_t previousTime = 0;
-uint16_t cycleTime = 0;         // this is the number in micro second to achieve a full loop, it can differ a little and is taken into account in the PID loop
-int16_t headFreeModeHold;
-
-int16_t telemTemperature1;      // gyro sensor temperature
-
-uint16_t rssi;                  // range: [0;1023]
-
-extern uint8_t dynP8[3], dynI8[3], dynD8[3];
-extern failsafe_t *failsafe;
-
-typedef void (* pidControllerFuncPtr)(pidProfile_t *pidProfile, controlRateConfig_t *controlRateConfig, uint16_t max_angle_inclination, rollAndPitchTrims_t *accelerometerTrims);
-
-extern pidControllerFuncPtr pid_controller;
-
-// Automatic ACC Offset Calibration
-bool AccInflightCalibrationArmed = false;
-bool AccInflightCalibrationMeasurementDone = false;
-bool AccInflightCalibrationSavetoEEProm = false;
-bool AccInflightCalibrationActive = false;
-uint16_t InflightcalibratingA = 0;
-
-void annexCode(void)
-{
-    static uint32_t calibratedAccTime;
-    int32_t tmp, tmp2;
-    int32_t axis, prop1, prop2;
-
-    static uint8_t batteryWarningEnabled = false;
-
-    static uint8_t vbatTimer = 0;
-
-    // PITCH & ROLL only dynamic PID adjustemnt,  depending on throttle value
-    if (rcData[THROTTLE] < currentProfile.tpa_breakpoint) {
-        prop2 = 100;
-    } else {
-        if (rcData[THROTTLE] < 2000) {
-            prop2 = 100 - (uint16_t)currentProfile.dynThrPID * (rcData[THROTTLE] - currentProfile.tpa_breakpoint) / (2000 - currentProfile.tpa_breakpoint);
-        } else {
-            prop2 = 100 - currentProfile.dynThrPID;
-        }
-    }
-
-    for (axis = 0; axis < 3; axis++) {
-        tmp = min(abs(rcData[axis] - masterConfig.rxConfig.midrc), 500);
-        if (axis != 2) {        // ROLL & PITCH
-            if (currentProfile.deadband) {
-                if (tmp > currentProfile.deadband) {
-                    tmp -= currentProfile.deadband;
-                } else {
-                    tmp = 0;
-                }
-            }
-
-            tmp2 = tmp / 100;
-            rcCommand[axis] = lookupPitchRollRC[tmp2] + (tmp - tmp2 * 100) * (lookupPitchRollRC[tmp2 + 1] - lookupPitchRollRC[tmp2]) / 100;
-            prop1 = 100 - (uint16_t)currentProfile.controlRateConfig.rollPitchRate * tmp / 500;
-            prop1 = (uint16_t)prop1 * prop2 / 100;
-        } else {                // YAW
-            if (currentProfile.yaw_deadband) {
-                if (tmp > currentProfile.yaw_deadband) {
-                    tmp -= currentProfile.yaw_deadband;
-                } else {
-                    tmp = 0;
-                }
-            }
-            rcCommand[axis] = tmp * -masterConfig.yaw_control_direction;
-            prop1 = 100 - (uint16_t)currentProfile.controlRateConfig.yawRate * abs(tmp) / 500;
-        }
-        dynP8[axis] = (uint16_t)currentProfile.pidProfile.P8[axis] * prop1 / 100;
-        dynI8[axis] = (uint16_t)currentProfile.pidProfile.I8[axis] * prop1 / 100;
-        dynD8[axis] = (uint16_t)currentProfile.pidProfile.D8[axis] * prop1 / 100;
-        if (rcData[axis] < masterConfig.rxConfig.midrc)
-            rcCommand[axis] = -rcCommand[axis];
-    }
-
-    tmp = constrain(rcData[THROTTLE], masterConfig.rxConfig.mincheck, PWM_RANGE_MAX);
-    tmp = (uint32_t)(tmp - masterConfig.rxConfig.mincheck) * PWM_RANGE_MIN / (PWM_RANGE_MAX - masterConfig.rxConfig.mincheck);       // [MINCHECK;2000] -> [0;1000]
-    tmp2 = tmp / 100;
-    rcCommand[THROTTLE] = lookupThrottleRC[tmp2] + (tmp - tmp2 * 100) * (lookupThrottleRC[tmp2 + 1] - lookupThrottleRC[tmp2]) / 100;    // [0;1000] -> expo -> [MINTHROTTLE;MAXTHROTTLE]
-
-    if (f.HEADFREE_MODE) {
-        float radDiff = degreesToRadians(heading - headFreeModeHold);
-        float cosDiff = cosf(radDiff);
-        float sinDiff = sinf(radDiff);
-        int16_t rcCommand_PITCH = rcCommand[PITCH] * cosDiff + rcCommand[ROLL] * sinDiff;
-        rcCommand[ROLL] = rcCommand[ROLL] * cosDiff - rcCommand[PITCH] * sinDiff;
-        rcCommand[PITCH] = rcCommand_PITCH;
-    }
-
-    if (feature(FEATURE_VBAT)) {
-        if (!(++vbatTimer % VBATFREQ)) {
-            updateBatteryVoltage();
-
-            batteryWarningEnabled = shouldSoundBatteryAlarm();
-        }
-    }
-
-    buzzer(batteryWarningEnabled); // external buzzer routine that handles buzzer events globally now
-
-    if ((!isAccelerationCalibrationComplete() && sensors(SENSOR_ACC)) || (!isGyroCalibrationComplete())) {      // Calibration phasis
-        LED0_TOGGLE;
-    } else {
-        if (f.ACC_CALIBRATED)
-            LED0_OFF;
-        if (f.ARMED)
-            LED0_ON;
-
-        checkTelemetryState();
-    }
-
-#ifdef LEDRING
-    if (feature(FEATURE_LED_RING)) {
-        static uint32_t LEDTime;
-        if ((int32_t)(currentTime - LEDTime) >= 0) {
-            LEDTime = currentTime + 50000;
-            ledringState(f.ARMED, angle[AI_PITCH], angle[AI_ROLL]);
-        }
-    }
-#endif
-
-    if ((int32_t)(currentTime - calibratedAccTime) >= 0) {
-        if (!f.SMALL_ANGLE) {
-            f.ACC_CALIBRATED = 0; // the multi uses ACC and is not calibrated or is too much inclinated
-            LED0_TOGGLE;
-            calibratedAccTime = currentTime + 500000;
-        } else {
-            f.ACC_CALIBRATED = 1;
-        }
-    }
-
-    handleSerial();
-
-    if (!cliMode && feature(FEATURE_TELEMETRY)) {
-        handleTelemetry();
-    }
-
-    if (sensors(SENSOR_GPS)) {
-        updateGpsIndicator(currentTime);
-    }
-
-    // Read out gyro temperature. can use it for something somewhere. maybe get MCU temperature instead? lots of fun possibilities.
-    if (gyro.temperature)
-        gyro.temperature(&telemTemperature1);
-    else {
-        // TODO MCU temp
-    }
-}
-
-static void mwArm(void)
-{
-    if (isGyroCalibrationComplete() && f.ACC_CALIBRATED) {
-        // TODO: feature(FEATURE_FAILSAFE) && failsafeCnt < 2
-        // TODO: && ( !feature || ( feature && ( failsafecnt > 2) )
-        if (!f.ARMED) {         // arm now!
-            f.ARMED = 1;
-            headFreeModeHold = heading;
-        }
-    } else if (!f.ARMED) {
-        blinkLedAndSoundBeeper(2, 255, 1);
-    }
-}
-
-static void mwVario(void)
-{
-
-}
-
-void loop(void)
-{
-    static uint8_t rcDelayCommand;      // this indicates the number of time (multiple of RC measurement at 50Hz) the sticks must be maintained to run or switch off motors
-    static uint8_t rcSticks;            // this hold sticks position for command combos
-    uint8_t stTmp = 0;
-    int i;
-    static uint32_t rcTime = 0;
-#ifdef BARO
-    static int16_t initialThrottleHold;
-#endif
-    static uint32_t loopTime;
-    uint16_t auxState = 0;
-    bool isThrottleLow = false;
-    bool rcReady = false;
-
-    // calculate rc stuff from serial-based receivers (spek/sbus)
-    if (feature(FEATURE_SERIALRX)) {
-        rcReady = isSerialRxFrameComplete(&masterConfig.rxConfig);
-    }
-
-    if (((int32_t)(currentTime - rcTime) >= 0) || rcReady) { // 50Hz or data driven
-        rcReady = false;
-        rcTime = currentTime + 20000;
-        computeRC(&masterConfig.rxConfig, &rxRuntimeConfig);
-
-        // in 3D mode, we need to be able to disarm by switch at any time
-        if (feature(FEATURE_3D)) {
-            if (!rcOptions[BOXARM])
-                mwDisarm();
-        }
-
-        // Read value of AUX channel as rssi
-        // 0 is disable, 1-4 is AUX{1..4}
-        if (masterConfig.rssi_aux_channel > 0) {
-            const int16_t rssiChannelData = rcData[AUX1 + masterConfig.rssi_aux_channel - 1];
-            // Range of rssiChannelData is [1000;2000]. rssi should be in [0;1023];
-            rssi = (uint16_t)((constrain(rssiChannelData - 1000, 0, 1000) / 1000.0f) * 1023.0f);
-        }
-
-        if (feature(FEATURE_FAILSAFE)) {
-            failsafe->vTable->updateState();
-        }
-
-        // ------------------ STICKS COMMAND HANDLER --------------------
-        // checking sticks positions
-        for (i = 0; i < 4; i++) {
-            stTmp >>= 2;
-            if (rcData[i] > masterConfig.rxConfig.mincheck)
-                stTmp |= 0x80;  // check for MIN
-            if (rcData[i] < masterConfig.rxConfig.maxcheck)
-                stTmp |= 0x40;  // check for MAX
-        }
-        if (stTmp == rcSticks) {
-            if (rcDelayCommand < 250)
-                rcDelayCommand++;
-        } else
-            rcDelayCommand = 0;
-        rcSticks = stTmp;
-
-        // perform actions
-        if (feature(FEATURE_3D) && (rcData[THROTTLE] > (masterConfig.rxConfig.midrc - masterConfig.flight3DConfig.deadband3d_throttle) && rcData[THROTTLE] < (masterConfig.rxConfig.midrc + masterConfig.flight3DConfig.deadband3d_throttle)))
-            isThrottleLow = true;
-        else if (!feature(FEATURE_3D) && (rcData[THROTTLE] < masterConfig.rxConfig.mincheck))
-            isThrottleLow = true;
-        if (isThrottleLow) {
-            resetErrorAngle();
-            resetErrorGyro();
-            if (currentProfile.activate[BOXARM] > 0) { // Arming/Disarming via ARM BOX
-                if (rcOptions[BOXARM] && f.OK_TO_ARM)
-                    mwArm();
-                else if (f.ARMED)
-                    mwDisarm();
-            }
-        }
-
-        if (rcDelayCommand == 20) {
-            if (f.ARMED) {      // actions during armed
-                // Disarm on throttle down + yaw
-                if (currentProfile.activate[BOXARM] == 0 && (rcSticks == THR_LO + YAW_LO + PIT_CE + ROL_CE))
-                    mwDisarm();
-                // Disarm on roll (only when retarded_arm is enabled)
-                if (masterConfig.retarded_arm && currentProfile.activate[BOXARM] == 0 && (rcSticks == THR_LO + YAW_CE + PIT_CE + ROL_LO))
-                    mwDisarm();
-            } else {            // actions during not armed
-                i = 0;
-                // GYRO calibration
-                if (rcSticks == THR_LO + YAW_LO + PIT_LO + ROL_CE) {
-                    gyroSetCalibrationCycles(CALIBRATING_GYRO_CYCLES);
-                    if (feature(FEATURE_GPS))
-                        GPS_reset_home_position();
-#ifdef BARO
-                    if (sensors(SENSOR_BARO))
-                        baroSetCalibrationCycles(10); // calibrate baro to new ground level (10 * 25 ms = ~250 ms non blocking)
-#endif
-                    if (!sensors(SENSOR_MAG))
-                        heading = 0; // reset heading to zero after gyro calibration
-                // Inflight ACC Calibration
-                } else if (feature(FEATURE_INFLIGHT_ACC_CAL) && (rcSticks == THR_LO + YAW_LO + PIT_HI + ROL_HI)) {
-                    if (AccInflightCalibrationMeasurementDone) {        // trigger saving into eeprom after landing
-                        AccInflightCalibrationMeasurementDone = false;
-                        AccInflightCalibrationSavetoEEProm = true;
-                    } else {
-                        AccInflightCalibrationArmed = !AccInflightCalibrationArmed;
-                        if (AccInflightCalibrationArmed) {
-                            queueConfirmationBeep(2);
-                        } else {
-                            queueConfirmationBeep(3);
-                        }
-                    }
-                }
-
-                // Multiple configuration profiles
-                if (rcSticks == THR_LO + YAW_LO + PIT_CE + ROL_LO)          // ROLL left  -> Profile 1
-                    i = 1;
-                else if (rcSticks == THR_LO + YAW_LO + PIT_HI + ROL_CE)     // PITCH up   -> Profile 2
-                    i = 2;
-                else if (rcSticks == THR_LO + YAW_LO + PIT_CE + ROL_HI)     // ROLL right -> Profile 3
-                    i = 3;
-                if (i) {
-                    masterConfig.current_profile_index = i - 1;
-                    writeEEPROM();
-                    readEEPROM();
-                    blinkLedAndSoundBeeper(2, 40, i);
-                    // TODO alarmArray[0] = i;
-                }
-
-                // Arm via YAW
-                if (currentProfile.activate[BOXARM] == 0 && (rcSticks == THR_LO + YAW_HI + PIT_CE + ROL_CE))
-                    mwArm();
-                // Arm via ROLL
-                else if (masterConfig.retarded_arm && currentProfile.activate[BOXARM] == 0 && (rcSticks == THR_LO + YAW_CE + PIT_CE + ROL_HI))
-                    mwArm();
-                // Calibrating Acc
-                else if (rcSticks == THR_HI + YAW_LO + PIT_LO + ROL_CE)
-                    accSetCalibrationCycles(CALIBRATING_ACC_CYCLES);
-                // Calibrating Mag
-                else if (rcSticks == THR_HI + YAW_HI + PIT_LO + ROL_CE)
-                    f.CALIBRATE_MAG = 1;
-                i = 0;
-                // Acc Trim
-                if (rcSticks == THR_HI + YAW_CE + PIT_HI + ROL_CE) {
-                    currentProfile.accelerometerTrims.trims.pitch += 2;
-                    i = 1;
-                } else if (rcSticks == THR_HI + YAW_CE + PIT_LO + ROL_CE) {
-                    currentProfile.accelerometerTrims.trims.pitch -= 2;
-                    i = 1;
-                } else if (rcSticks == THR_HI + YAW_CE + PIT_CE + ROL_HI) {
-                    currentProfile.accelerometerTrims.trims.roll += 2;
-                    i = 1;
-                } else if (rcSticks == THR_HI + YAW_CE + PIT_CE + ROL_LO) {
-                    currentProfile.accelerometerTrims.trims.roll -= 2;
-                    i = 1;
-                }
-                if (i) {
-                    copyCurrentProfileToProfileSlot(masterConfig.current_profile_index);
-                    writeEEPROM();
-                    readEEPROMAndNotify();
-                    rcDelayCommand = 0; // allow autorepetition
-                }
-            }
-        }
-
-        if (feature(FEATURE_INFLIGHT_ACC_CAL)) {
-            if (AccInflightCalibrationArmed && f.ARMED && rcData[THROTTLE] > masterConfig.rxConfig.mincheck && !rcOptions[BOXARM]) {   // Copter is airborne and you are turning it off via boxarm : start measurement
-                InflightcalibratingA = 50;
-                AccInflightCalibrationArmed = false;
-            }
-            if (rcOptions[BOXCALIB]) {      // Use the Calib Option to activate : Calib = TRUE Meausrement started, Land and Calib = 0 measurement stored
-                if (!AccInflightCalibrationActive && !AccInflightCalibrationMeasurementDone)
-                    InflightcalibratingA = 50;
-                    AccInflightCalibrationActive = true;
-            } else if (AccInflightCalibrationMeasurementDone && !f.ARMED) {
-                AccInflightCalibrationMeasurementDone = false;
-                AccInflightCalibrationSavetoEEProm = true;
-            }
-        }
-
-        // Check AUX switches
-        for (i = 0; i < 4; i++)
-            auxState |= (rcData[AUX1 + i] < 1300) << (3 * i) | (1300 < rcData[AUX1 + i] && rcData[AUX1 + i] < 1700) << (3 * i + 1) | (rcData[AUX1 + i] > 1700) << (3 * i + 2);
-        for (i = 0; i < CHECKBOX_ITEM_COUNT; i++)
-            rcOptions[i] = (auxState & currentProfile.activate[i]) > 0;
-
-        if ((rcOptions[BOXANGLE] || (feature(FEATURE_FAILSAFE) && failsafe->vTable->hasTimerElapsed())) && (sensors(SENSOR_ACC))) {
-            // bumpless transfer to Level mode
-            if (!f.ANGLE_MODE) {
-                resetErrorAngle();
-                f.ANGLE_MODE = 1;
-            }
-        } else {
-            f.ANGLE_MODE = 0; // failsafe support
-        }
-
-        if (rcOptions[BOXHORIZON]) {
-            f.ANGLE_MODE = 0;
-            if (!f.HORIZON_MODE) {
-                resetErrorAngle();
-                f.HORIZON_MODE = 1;
-            }
-        } else {
-            f.HORIZON_MODE = 0;
-        }
-
-        if ((rcOptions[BOXARM]) == 0)
-            f.OK_TO_ARM = 1;
-        if (f.ANGLE_MODE || f.HORIZON_MODE) {
-            LED1_ON;
-        } else {
-            LED1_OFF;
-        }
-
-#ifdef BARO
-        if (sensors(SENSOR_BARO)) {
-            // Baro alt hold activate
-            if (rcOptions[BOXBARO]) {
-                if (!f.BARO_MODE) {
-                    f.BARO_MODE = 1;
-                    AltHold = EstAlt;
-                    initialThrottleHold = rcCommand[THROTTLE];
-                    errorAltitudeI = 0;
-                    BaroPID = 0;
-                }
-            } else {
-                f.BARO_MODE = 0;
-            }
-            // Vario signalling activate
-            if (feature(FEATURE_VARIO)) {
-                if (rcOptions[BOXVARIO]) {
-                    if (!f.VARIO_MODE) {
-                        f.VARIO_MODE = 1;
-                    }
-                } else {
-                    f.VARIO_MODE = 0;
-                }
-            }
-        }
-#endif
-
-#ifdef  MAG
-        if (sensors(SENSOR_ACC) || sensors(SENSOR_MAG)) {
-            if (rcOptions[BOXMAG]) {
-                if (!f.MAG_MODE) {
-                    f.MAG_MODE = 1;
-                    magHold = heading;
-                }
-            } else {
-                f.MAG_MODE = 0;
-            }
-            if (rcOptions[BOXHEADFREE]) {
-                if (!f.HEADFREE_MODE) {
-                    f.HEADFREE_MODE = 1;
-                }
-            } else {
-                f.HEADFREE_MODE = 0;
-            }
-            if (rcOptions[BOXHEADADJ]) {
-                headFreeModeHold = heading; // acquire new heading
-            }
-        }
-#endif
-
-        if (sensors(SENSOR_GPS)) {
-            updateGpsWaypointsAndMode();
-        }
-
-        if (rcOptions[BOXPASSTHRU]) {
-            f.PASSTHRU_MODE = 1;
-        } else {
-            f.PASSTHRU_MODE = 0;
-        }
-
-        if (masterConfig.mixerConfiguration == MULTITYPE_FLYING_WING || masterConfig.mixerConfiguration == MULTITYPE_AIRPLANE) {
-            f.HEADFREE_MODE = 0;
-        }
-    } else {                    // not in rc loop
-        static int taskOrder = 0;    // never call all function in the same loop, to avoid high delay spikes
-        switch (taskOrder) {
-        case 0:
-            taskOrder++;
-#ifdef MAG
-            if (sensors(SENSOR_MAG) && compassGetADC(&masterConfig.magZero))
-                break;
-#endif
-        case 1:
-            taskOrder++;
-#ifdef BARO
-            if (sensors(SENSOR_BARO) && baroUpdate(currentTime) != BAROMETER_ACTION_NOT_READY)
-                break;
-#endif
-        case 2:
-            taskOrder++;
-#ifdef BARO
-            if (sensors(SENSOR_BARO) && getEstimatedAltitude())
-                break;
-#endif
-        case 3:
-            // if GPS feature is enabled, gpsThread() will be called at some intervals to check for stuck
-            // hardware, wrong baud rates, init GPS if needed, etc. Don't use SENSOR_GPS here as gpsThread() can and will
-            // change this based on available hardware
-            taskOrder++;
-            if (feature(FEATURE_GPS)) {
-                gpsThread();
-                break;
-            }
-        case 4:
-            taskOrder = 0;
-#ifdef SONAR
-            if (sensors(SENSOR_SONAR)) {
-                Sonar_update();
-            }
-#endif
-            if (feature(FEATURE_VARIO) && f.VARIO_MODE)
-                mwVario();
-            break;
-        }
-    }
-
-    currentTime = micros();
-    if (masterConfig.looptime == 0 || (int32_t)(currentTime - loopTime) >= 0) {
-        loopTime = currentTime + masterConfig.looptime;
-
-        computeIMU();
-        annexCode();
-        // Measure loop rate just afer reading the sensors
-        currentTime = micros();
-        cycleTime = (int32_t)(currentTime - previousTime);
-        previousTime = currentTime;
-
-#ifdef MAG
-        if (sensors(SENSOR_MAG)) {
-            if (abs(rcCommand[YAW]) < 70 && f.MAG_MODE) {
-                int16_t dif = heading - magHold;
-                if (dif <= -180)
-                    dif += 360;
-                if (dif >= +180)
-                    dif -= 360;
-                dif *= -masterConfig.yaw_control_direction;
-                if (f.SMALL_ANGLE)
-                    rcCommand[YAW] -= dif * currentProfile.pidProfile.P8[PIDMAG] / 30;    // 18 deg
-            } else
-                magHold = heading;
-        }
-#endif
-
-#ifdef BARO
-        if (sensors(SENSOR_BARO)) {
-            if (f.BARO_MODE) {
-                static uint8_t isAltHoldChanged = 0;
-                static int16_t AltHoldCorr = 0;
-                if (!f.FIXED_WING) {
-                    // multirotor alt hold
-                    if (currentProfile.alt_hold_fast_change) {
-                        // rapid alt changes
-                        if (abs(rcCommand[THROTTLE] - initialThrottleHold) > currentProfile.alt_hold_throttle_neutral) {
-                            errorAltitudeI = 0;
-                            isAltHoldChanged = 1;
-                            rcCommand[THROTTLE] += (rcCommand[THROTTLE] > initialThrottleHold) ? -currentProfile.alt_hold_throttle_neutral : currentProfile.alt_hold_throttle_neutral;
-                        } else {
-                            if (isAltHoldChanged) {
-                                AltHold = EstAlt;
-                                isAltHoldChanged = 0;
-                            }
-                            rcCommand[THROTTLE] = constrain(initialThrottleHold + BaroPID, mcfg.minthrottle + 100, mcfg.maxthrottle);
-                        }
-                    } else {
-                        // slow alt changes for apfags
-                        if (abs(rcCommand[THROTTLE] - initialThrottleHold) > currentProfile.alt_hold_throttle_neutral) {
-                            // Slowly increase/decrease AltHold proportional to stick movement ( +100 throttle gives ~ +50 cm in 1 second with cycle time about 3-4ms)
-                            AltHoldCorr += rcCommand[THROTTLE] - initialThrottleHold;
-                            AltHold += AltHoldCorr / 2000;
-                            AltHoldCorr %= 2000;
-                            isAltHoldChanged = 1;
-                        } else if (isAltHoldChanged) {
-                            AltHold = EstAlt;
-                            AltHoldCorr = 0;
-                            isAltHoldChanged = 0;
-                        }
-<<<<<<< HEAD
-                        rcCommand[THROTTLE] = initialThrottleHold + BaroPID;
-                        rcCommand[THROTTLE] = constrain(rcCommand[THROTTLE], masterConfig.escAndServoConfig.minthrottle + 150, masterConfig.escAndServoConfig.maxthrottle);
-=======
-                        rcCommand[THROTTLE] = constrain(initialThrottleHold + BaroPID, mcfg.minthrottle + 100, mcfg.maxthrottle);
->>>>>>> ac4835ef
-                    }
-                } else {
-                    // handle fixedwing-related althold. UNTESTED! and probably wrong
-                    // most likely need to check changes on pitch channel and 'reset' althold similar to
-                    // how throttle does it on multirotor
-                    rcCommand[PITCH] += BaroPID * masterConfig.fixedwing_althold_dir;
-                }
-            }
-        }
-#endif
-
-        if (currentProfile.throttle_correction_value && (f.ANGLE_MODE || f.HORIZON_MODE)) {
-            rcCommand[THROTTLE] += throttleAngleCorrection;
-        }
-
-        if (sensors(SENSOR_GPS)) {
-            if ((f.GPS_HOME_MODE || f.GPS_HOLD_MODE) && f.GPS_FIX_HOME) {
-                updateGpsStateForHomeAndHoldMode();
-            }
-        }
-
-        // PID - note this is function pointer set by setPIDController()
-        pid_controller(&currentProfile.pidProfile, &currentProfile.controlRateConfig, masterConfig.max_angle_inclination, &currentProfile.accelerometerTrims);
-
-        mixTable();
-        writeServos();
-        writeMotors();
-    }
-}
+#include <stdbool.h>
+#include <stdlib.h>
+#include <stdint.h>
+#include <math.h>
+
+#include "platform.h"
+
+#include "common/maths.h"
+#include "common/axis.h"
+
+#include "drivers/accgyro_common.h"
+#include "drivers/light_ledring.h"
+#include "drivers/light_led.h"
+#include "drivers/gpio_common.h"
+#include "drivers/system_common.h"
+#include "drivers/serial_common.h"
+
+#include "boardalignment.h"
+#include "battery.h"
+#include "buzzer.h"
+#include "escservo.h"
+#include "failsafe.h"
+#include "flight_imu.h"
+#include "flight_common.h"
+#include "flight_mixer.h"
+#include "gimbal.h"
+#include "gps_common.h"
+#include "sensors_common.h"
+#include "sensors_sonar.h"
+#include "sensors_compass.h"
+#include "sensors_acceleration.h"
+#include "sensors_barometer.h"
+#include "sensors_gyro.h"
+#include "serial_cli.h"
+#include "serial_common.h"
+#include "statusindicator.h"
+#include "rc_controls.h"
+#include "rc_curves.h"
+#include "rx_common.h"
+#include "telemetry_common.h"
+
+#include "runtime_config.h"
+#include "config.h"
+#include "config_profile.h"
+#include "config_master.h"
+
+// June 2013     V2.2-dev
+
+enum {
+    ALIGN_GYRO = 0,
+    ALIGN_ACCEL = 1,
+    ALIGN_MAG = 2
+};
+
+/* for VBAT monitoring frequency */
+#define VBATFREQ 6        // to read battery voltage - nth number of loop iterations
+
+int16_t debug[4];
+uint32_t currentTime = 0;
+uint32_t previousTime = 0;
+uint16_t cycleTime = 0;         // this is the number in micro second to achieve a full loop, it can differ a little and is taken into account in the PID loop
+int16_t headFreeModeHold;
+
+int16_t telemTemperature1;      // gyro sensor temperature
+
+uint16_t rssi;                  // range: [0;1023]
+
+extern uint8_t dynP8[3], dynI8[3], dynD8[3];
+extern failsafe_t *failsafe;
+
+typedef void (* pidControllerFuncPtr)(pidProfile_t *pidProfile, controlRateConfig_t *controlRateConfig, uint16_t max_angle_inclination, rollAndPitchTrims_t *accelerometerTrims);
+
+extern pidControllerFuncPtr pid_controller;
+
+// Automatic ACC Offset Calibration
+bool AccInflightCalibrationArmed = false;
+bool AccInflightCalibrationMeasurementDone = false;
+bool AccInflightCalibrationSavetoEEProm = false;
+bool AccInflightCalibrationActive = false;
+uint16_t InflightcalibratingA = 0;
+
+void annexCode(void)
+{
+    static uint32_t calibratedAccTime;
+    int32_t tmp, tmp2;
+    int32_t axis, prop1, prop2;
+
+    static uint8_t batteryWarningEnabled = false;
+
+    static uint8_t vbatTimer = 0;
+
+    // PITCH & ROLL only dynamic PID adjustemnt,  depending on throttle value
+    if (rcData[THROTTLE] < currentProfile.tpa_breakpoint) {
+        prop2 = 100;
+    } else {
+        if (rcData[THROTTLE] < 2000) {
+            prop2 = 100 - (uint16_t)currentProfile.dynThrPID * (rcData[THROTTLE] - currentProfile.tpa_breakpoint) / (2000 - currentProfile.tpa_breakpoint);
+        } else {
+            prop2 = 100 - currentProfile.dynThrPID;
+        }
+    }
+
+    for (axis = 0; axis < 3; axis++) {
+        tmp = min(abs(rcData[axis] - masterConfig.rxConfig.midrc), 500);
+        if (axis != 2) {        // ROLL & PITCH
+            if (currentProfile.deadband) {
+                if (tmp > currentProfile.deadband) {
+                    tmp -= currentProfile.deadband;
+                } else {
+                    tmp = 0;
+                }
+            }
+
+            tmp2 = tmp / 100;
+            rcCommand[axis] = lookupPitchRollRC[tmp2] + (tmp - tmp2 * 100) * (lookupPitchRollRC[tmp2 + 1] - lookupPitchRollRC[tmp2]) / 100;
+            prop1 = 100 - (uint16_t)currentProfile.controlRateConfig.rollPitchRate * tmp / 500;
+            prop1 = (uint16_t)prop1 * prop2 / 100;
+        } else {                // YAW
+            if (currentProfile.yaw_deadband) {
+                if (tmp > currentProfile.yaw_deadband) {
+                    tmp -= currentProfile.yaw_deadband;
+                } else {
+                    tmp = 0;
+                }
+            }
+            rcCommand[axis] = tmp * -masterConfig.yaw_control_direction;
+            prop1 = 100 - (uint16_t)currentProfile.controlRateConfig.yawRate * abs(tmp) / 500;
+        }
+        dynP8[axis] = (uint16_t)currentProfile.pidProfile.P8[axis] * prop1 / 100;
+        dynI8[axis] = (uint16_t)currentProfile.pidProfile.I8[axis] * prop1 / 100;
+        dynD8[axis] = (uint16_t)currentProfile.pidProfile.D8[axis] * prop1 / 100;
+        if (rcData[axis] < masterConfig.rxConfig.midrc)
+            rcCommand[axis] = -rcCommand[axis];
+    }
+
+    tmp = constrain(rcData[THROTTLE], masterConfig.rxConfig.mincheck, PWM_RANGE_MAX);
+    tmp = (uint32_t)(tmp - masterConfig.rxConfig.mincheck) * PWM_RANGE_MIN / (PWM_RANGE_MAX - masterConfig.rxConfig.mincheck);       // [MINCHECK;2000] -> [0;1000]
+    tmp2 = tmp / 100;
+    rcCommand[THROTTLE] = lookupThrottleRC[tmp2] + (tmp - tmp2 * 100) * (lookupThrottleRC[tmp2 + 1] - lookupThrottleRC[tmp2]) / 100;    // [0;1000] -> expo -> [MINTHROTTLE;MAXTHROTTLE]
+
+    if (f.HEADFREE_MODE) {
+        float radDiff = degreesToRadians(heading - headFreeModeHold);
+        float cosDiff = cosf(radDiff);
+        float sinDiff = sinf(radDiff);
+        int16_t rcCommand_PITCH = rcCommand[PITCH] * cosDiff + rcCommand[ROLL] * sinDiff;
+        rcCommand[ROLL] = rcCommand[ROLL] * cosDiff - rcCommand[PITCH] * sinDiff;
+        rcCommand[PITCH] = rcCommand_PITCH;
+    }
+
+    if (feature(FEATURE_VBAT)) {
+        if (!(++vbatTimer % VBATFREQ)) {
+            updateBatteryVoltage();
+
+            batteryWarningEnabled = shouldSoundBatteryAlarm();
+        }
+    }
+
+    buzzer(batteryWarningEnabled); // external buzzer routine that handles buzzer events globally now
+
+    if ((!isAccelerationCalibrationComplete() && sensors(SENSOR_ACC)) || (!isGyroCalibrationComplete())) {      // Calibration phasis
+        LED0_TOGGLE;
+    } else {
+        if (f.ACC_CALIBRATED)
+            LED0_OFF;
+        if (f.ARMED)
+            LED0_ON;
+
+        checkTelemetryState();
+    }
+
+#ifdef LEDRING
+    if (feature(FEATURE_LED_RING)) {
+        static uint32_t LEDTime;
+        if ((int32_t)(currentTime - LEDTime) >= 0) {
+            LEDTime = currentTime + 50000;
+            ledringState(f.ARMED, angle[AI_PITCH], angle[AI_ROLL]);
+        }
+    }
+#endif
+
+    if ((int32_t)(currentTime - calibratedAccTime) >= 0) {
+        if (!f.SMALL_ANGLE) {
+            f.ACC_CALIBRATED = 0; // the multi uses ACC and is not calibrated or is too much inclinated
+            LED0_TOGGLE;
+            calibratedAccTime = currentTime + 500000;
+        } else {
+            f.ACC_CALIBRATED = 1;
+        }
+    }
+
+    handleSerial();
+
+    if (!cliMode && feature(FEATURE_TELEMETRY)) {
+        handleTelemetry();
+    }
+
+    if (sensors(SENSOR_GPS)) {
+        updateGpsIndicator(currentTime);
+    }
+
+    // Read out gyro temperature. can use it for something somewhere. maybe get MCU temperature instead? lots of fun possibilities.
+    if (gyro.temperature)
+        gyro.temperature(&telemTemperature1);
+    else {
+        // TODO MCU temp
+    }
+}
+
+static void mwArm(void)
+{
+    if (isGyroCalibrationComplete() && f.ACC_CALIBRATED) {
+        // TODO: feature(FEATURE_FAILSAFE) && failsafeCnt < 2
+        // TODO: && ( !feature || ( feature && ( failsafecnt > 2) )
+        if (!f.ARMED) {         // arm now!
+            f.ARMED = 1;
+            headFreeModeHold = heading;
+        }
+    } else if (!f.ARMED) {
+        blinkLedAndSoundBeeper(2, 255, 1);
+    }
+}
+
+static void mwVario(void)
+{
+
+}
+
+void loop(void)
+{
+    static uint8_t rcDelayCommand;      // this indicates the number of time (multiple of RC measurement at 50Hz) the sticks must be maintained to run or switch off motors
+    static uint8_t rcSticks;            // this hold sticks position for command combos
+    uint8_t stTmp = 0;
+    int i;
+    static uint32_t rcTime = 0;
+#ifdef BARO
+    static int16_t initialThrottleHold;
+#endif
+    static uint32_t loopTime;
+    uint16_t auxState = 0;
+    bool isThrottleLow = false;
+    bool rcReady = false;
+
+    // calculate rc stuff from serial-based receivers (spek/sbus)
+    if (feature(FEATURE_SERIALRX)) {
+        rcReady = isSerialRxFrameComplete(&masterConfig.rxConfig);
+    }
+
+    if (((int32_t)(currentTime - rcTime) >= 0) || rcReady) { // 50Hz or data driven
+        rcReady = false;
+        rcTime = currentTime + 20000;
+        computeRC(&masterConfig.rxConfig, &rxRuntimeConfig);
+
+        // in 3D mode, we need to be able to disarm by switch at any time
+        if (feature(FEATURE_3D)) {
+            if (!rcOptions[BOXARM])
+                mwDisarm();
+        }
+
+        // Read value of AUX channel as rssi
+        // 0 is disable, 1-4 is AUX{1..4}
+        if (masterConfig.rssi_aux_channel > 0) {
+            const int16_t rssiChannelData = rcData[AUX1 + masterConfig.rssi_aux_channel - 1];
+            // Range of rssiChannelData is [1000;2000]. rssi should be in [0;1023];
+            rssi = (uint16_t)((constrain(rssiChannelData - 1000, 0, 1000) / 1000.0f) * 1023.0f);
+        }
+
+        if (feature(FEATURE_FAILSAFE)) {
+            failsafe->vTable->updateState();
+        }
+
+        // ------------------ STICKS COMMAND HANDLER --------------------
+        // checking sticks positions
+        for (i = 0; i < 4; i++) {
+            stTmp >>= 2;
+            if (rcData[i] > masterConfig.rxConfig.mincheck)
+                stTmp |= 0x80;  // check for MIN
+            if (rcData[i] < masterConfig.rxConfig.maxcheck)
+                stTmp |= 0x40;  // check for MAX
+        }
+        if (stTmp == rcSticks) {
+            if (rcDelayCommand < 250)
+                rcDelayCommand++;
+        } else
+            rcDelayCommand = 0;
+        rcSticks = stTmp;
+
+        // perform actions
+        if (feature(FEATURE_3D) && (rcData[THROTTLE] > (masterConfig.rxConfig.midrc - masterConfig.flight3DConfig.deadband3d_throttle) && rcData[THROTTLE] < (masterConfig.rxConfig.midrc + masterConfig.flight3DConfig.deadband3d_throttle)))
+            isThrottleLow = true;
+        else if (!feature(FEATURE_3D) && (rcData[THROTTLE] < masterConfig.rxConfig.mincheck))
+            isThrottleLow = true;
+        if (isThrottleLow) {
+            resetErrorAngle();
+            resetErrorGyro();
+            if (currentProfile.activate[BOXARM] > 0) { // Arming/Disarming via ARM BOX
+                if (rcOptions[BOXARM] && f.OK_TO_ARM)
+                    mwArm();
+                else if (f.ARMED)
+                    mwDisarm();
+            }
+        }
+
+        if (rcDelayCommand == 20) {
+            if (f.ARMED) {      // actions during armed
+                // Disarm on throttle down + yaw
+                if (currentProfile.activate[BOXARM] == 0 && (rcSticks == THR_LO + YAW_LO + PIT_CE + ROL_CE))
+                    mwDisarm();
+                // Disarm on roll (only when retarded_arm is enabled)
+                if (masterConfig.retarded_arm && currentProfile.activate[BOXARM] == 0 && (rcSticks == THR_LO + YAW_CE + PIT_CE + ROL_LO))
+                    mwDisarm();
+            } else {            // actions during not armed
+                i = 0;
+                // GYRO calibration
+                if (rcSticks == THR_LO + YAW_LO + PIT_LO + ROL_CE) {
+                    gyroSetCalibrationCycles(CALIBRATING_GYRO_CYCLES);
+                    if (feature(FEATURE_GPS))
+                        GPS_reset_home_position();
+#ifdef BARO
+                    if (sensors(SENSOR_BARO))
+                        baroSetCalibrationCycles(10); // calibrate baro to new ground level (10 * 25 ms = ~250 ms non blocking)
+#endif
+                    if (!sensors(SENSOR_MAG))
+                        heading = 0; // reset heading to zero after gyro calibration
+                // Inflight ACC Calibration
+                } else if (feature(FEATURE_INFLIGHT_ACC_CAL) && (rcSticks == THR_LO + YAW_LO + PIT_HI + ROL_HI)) {
+                    if (AccInflightCalibrationMeasurementDone) {        // trigger saving into eeprom after landing
+                        AccInflightCalibrationMeasurementDone = false;
+                        AccInflightCalibrationSavetoEEProm = true;
+                    } else {
+                        AccInflightCalibrationArmed = !AccInflightCalibrationArmed;
+                        if (AccInflightCalibrationArmed) {
+                            queueConfirmationBeep(2);
+                        } else {
+                            queueConfirmationBeep(3);
+                        }
+                    }
+                }
+
+                // Multiple configuration profiles
+                if (rcSticks == THR_LO + YAW_LO + PIT_CE + ROL_LO)          // ROLL left  -> Profile 1
+                    i = 1;
+                else if (rcSticks == THR_LO + YAW_LO + PIT_HI + ROL_CE)     // PITCH up   -> Profile 2
+                    i = 2;
+                else if (rcSticks == THR_LO + YAW_LO + PIT_CE + ROL_HI)     // ROLL right -> Profile 3
+                    i = 3;
+                if (i) {
+                    masterConfig.current_profile_index = i - 1;
+                    writeEEPROM();
+                    readEEPROM();
+                    blinkLedAndSoundBeeper(2, 40, i);
+                    // TODO alarmArray[0] = i;
+                }
+
+                // Arm via YAW
+                if (currentProfile.activate[BOXARM] == 0 && (rcSticks == THR_LO + YAW_HI + PIT_CE + ROL_CE))
+                    mwArm();
+                // Arm via ROLL
+                else if (masterConfig.retarded_arm && currentProfile.activate[BOXARM] == 0 && (rcSticks == THR_LO + YAW_CE + PIT_CE + ROL_HI))
+                    mwArm();
+                // Calibrating Acc
+                else if (rcSticks == THR_HI + YAW_LO + PIT_LO + ROL_CE)
+                    accSetCalibrationCycles(CALIBRATING_ACC_CYCLES);
+                // Calibrating Mag
+                else if (rcSticks == THR_HI + YAW_HI + PIT_LO + ROL_CE)
+                    f.CALIBRATE_MAG = 1;
+                i = 0;
+                // Acc Trim
+                if (rcSticks == THR_HI + YAW_CE + PIT_HI + ROL_CE) {
+                    currentProfile.accelerometerTrims.trims.pitch += 2;
+                    i = 1;
+                } else if (rcSticks == THR_HI + YAW_CE + PIT_LO + ROL_CE) {
+                    currentProfile.accelerometerTrims.trims.pitch -= 2;
+                    i = 1;
+                } else if (rcSticks == THR_HI + YAW_CE + PIT_CE + ROL_HI) {
+                    currentProfile.accelerometerTrims.trims.roll += 2;
+                    i = 1;
+                } else if (rcSticks == THR_HI + YAW_CE + PIT_CE + ROL_LO) {
+                    currentProfile.accelerometerTrims.trims.roll -= 2;
+                    i = 1;
+                }
+                if (i) {
+                    copyCurrentProfileToProfileSlot(masterConfig.current_profile_index);
+                    writeEEPROM();
+                    readEEPROMAndNotify();
+                    rcDelayCommand = 0; // allow autorepetition
+                }
+            }
+        }
+
+        if (feature(FEATURE_INFLIGHT_ACC_CAL)) {
+            if (AccInflightCalibrationArmed && f.ARMED && rcData[THROTTLE] > masterConfig.rxConfig.mincheck && !rcOptions[BOXARM]) {   // Copter is airborne and you are turning it off via boxarm : start measurement
+                InflightcalibratingA = 50;
+                AccInflightCalibrationArmed = false;
+            }
+            if (rcOptions[BOXCALIB]) {      // Use the Calib Option to activate : Calib = TRUE Meausrement started, Land and Calib = 0 measurement stored
+                if (!AccInflightCalibrationActive && !AccInflightCalibrationMeasurementDone)
+                    InflightcalibratingA = 50;
+                    AccInflightCalibrationActive = true;
+            } else if (AccInflightCalibrationMeasurementDone && !f.ARMED) {
+                AccInflightCalibrationMeasurementDone = false;
+                AccInflightCalibrationSavetoEEProm = true;
+            }
+        }
+
+        // Check AUX switches
+        for (i = 0; i < 4; i++)
+            auxState |= (rcData[AUX1 + i] < 1300) << (3 * i) | (1300 < rcData[AUX1 + i] && rcData[AUX1 + i] < 1700) << (3 * i + 1) | (rcData[AUX1 + i] > 1700) << (3 * i + 2);
+        for (i = 0; i < CHECKBOX_ITEM_COUNT; i++)
+            rcOptions[i] = (auxState & currentProfile.activate[i]) > 0;
+
+        if ((rcOptions[BOXANGLE] || (feature(FEATURE_FAILSAFE) && failsafe->vTable->hasTimerElapsed())) && (sensors(SENSOR_ACC))) {
+            // bumpless transfer to Level mode
+            if (!f.ANGLE_MODE) {
+                resetErrorAngle();
+                f.ANGLE_MODE = 1;
+            }
+        } else {
+            f.ANGLE_MODE = 0; // failsafe support
+        }
+
+        if (rcOptions[BOXHORIZON]) {
+            f.ANGLE_MODE = 0;
+            if (!f.HORIZON_MODE) {
+                resetErrorAngle();
+                f.HORIZON_MODE = 1;
+            }
+        } else {
+            f.HORIZON_MODE = 0;
+        }
+
+        if ((rcOptions[BOXARM]) == 0)
+            f.OK_TO_ARM = 1;
+        if (f.ANGLE_MODE || f.HORIZON_MODE) {
+            LED1_ON;
+        } else {
+            LED1_OFF;
+        }
+
+#ifdef BARO
+        if (sensors(SENSOR_BARO)) {
+            // Baro alt hold activate
+            if (rcOptions[BOXBARO]) {
+                if (!f.BARO_MODE) {
+                    f.BARO_MODE = 1;
+                    AltHold = EstAlt;
+                    initialThrottleHold = rcCommand[THROTTLE];
+                    errorAltitudeI = 0;
+                    BaroPID = 0;
+                }
+            } else {
+                f.BARO_MODE = 0;
+            }
+            // Vario signalling activate
+            if (feature(FEATURE_VARIO)) {
+                if (rcOptions[BOXVARIO]) {
+                    if (!f.VARIO_MODE) {
+                        f.VARIO_MODE = 1;
+                    }
+                } else {
+                    f.VARIO_MODE = 0;
+                }
+            }
+        }
+#endif
+
+#ifdef  MAG
+        if (sensors(SENSOR_ACC) || sensors(SENSOR_MAG)) {
+            if (rcOptions[BOXMAG]) {
+                if (!f.MAG_MODE) {
+                    f.MAG_MODE = 1;
+                    magHold = heading;
+                }
+            } else {
+                f.MAG_MODE = 0;
+            }
+            if (rcOptions[BOXHEADFREE]) {
+                if (!f.HEADFREE_MODE) {
+                    f.HEADFREE_MODE = 1;
+                }
+            } else {
+                f.HEADFREE_MODE = 0;
+            }
+            if (rcOptions[BOXHEADADJ]) {
+                headFreeModeHold = heading; // acquire new heading
+            }
+        }
+#endif
+
+        if (sensors(SENSOR_GPS)) {
+            updateGpsWaypointsAndMode();
+        }
+
+        if (rcOptions[BOXPASSTHRU]) {
+            f.PASSTHRU_MODE = 1;
+        } else {
+            f.PASSTHRU_MODE = 0;
+        }
+
+        if (masterConfig.mixerConfiguration == MULTITYPE_FLYING_WING || masterConfig.mixerConfiguration == MULTITYPE_AIRPLANE) {
+            f.HEADFREE_MODE = 0;
+        }
+    } else {                    // not in rc loop
+        static int taskOrder = 0;    // never call all function in the same loop, to avoid high delay spikes
+        switch (taskOrder) {
+        case 0:
+            taskOrder++;
+#ifdef MAG
+            if (sensors(SENSOR_MAG) && compassGetADC(&masterConfig.magZero))
+                break;
+#endif
+        case 1:
+            taskOrder++;
+#ifdef BARO
+            if (sensors(SENSOR_BARO) && baroUpdate(currentTime) != BAROMETER_ACTION_NOT_READY)
+                break;
+#endif
+        case 2:
+            taskOrder++;
+#ifdef BARO
+            if (sensors(SENSOR_BARO) && getEstimatedAltitude())
+                break;
+#endif
+        case 3:
+            // if GPS feature is enabled, gpsThread() will be called at some intervals to check for stuck
+            // hardware, wrong baud rates, init GPS if needed, etc. Don't use SENSOR_GPS here as gpsThread() can and will
+            // change this based on available hardware
+            taskOrder++;
+            if (feature(FEATURE_GPS)) {
+                gpsThread();
+                break;
+            }
+        case 4:
+            taskOrder = 0;
+#ifdef SONAR
+            if (sensors(SENSOR_SONAR)) {
+                Sonar_update();
+            }
+#endif
+            if (feature(FEATURE_VARIO) && f.VARIO_MODE)
+                mwVario();
+            break;
+        }
+    }
+
+    currentTime = micros();
+    if (masterConfig.looptime == 0 || (int32_t)(currentTime - loopTime) >= 0) {
+        loopTime = currentTime + masterConfig.looptime;
+
+        computeIMU();
+        annexCode();
+        // Measure loop rate just afer reading the sensors
+        currentTime = micros();
+        cycleTime = (int32_t)(currentTime - previousTime);
+        previousTime = currentTime;
+
+#ifdef MAG
+        if (sensors(SENSOR_MAG)) {
+            if (abs(rcCommand[YAW]) < 70 && f.MAG_MODE) {
+                int16_t dif = heading - magHold;
+                if (dif <= -180)
+                    dif += 360;
+                if (dif >= +180)
+                    dif -= 360;
+                dif *= -masterConfig.yaw_control_direction;
+                if (f.SMALL_ANGLE)
+                    rcCommand[YAW] -= dif * currentProfile.pidProfile.P8[PIDMAG] / 30;    // 18 deg
+            } else
+                magHold = heading;
+        }
+#endif
+
+#ifdef BARO
+        if (sensors(SENSOR_BARO)) {
+            if (f.BARO_MODE) {
+                static uint8_t isAltHoldChanged = 0;
+                static int16_t AltHoldCorr = 0;
+                if (!f.FIXED_WING) {
+                    // multirotor alt hold
+                    if (currentProfile.alt_hold_fast_change) {
+                        // rapid alt changes
+                        if (abs(rcCommand[THROTTLE] - initialThrottleHold) > currentProfile.alt_hold_throttle_neutral) {
+                            errorAltitudeI = 0;
+                            isAltHoldChanged = 1;
+                            rcCommand[THROTTLE] += (rcCommand[THROTTLE] > initialThrottleHold) ? -currentProfile.alt_hold_throttle_neutral : currentProfile.alt_hold_throttle_neutral;
+                        } else {
+                            if (isAltHoldChanged) {
+                                AltHold = EstAlt;
+                                isAltHoldChanged = 0;
+                            }
+                            rcCommand[THROTTLE] = constrain(initialThrottleHold + BaroPID, masterConfig.escAndServoConfig.minthrottle + 100, masterConfig.escAndServoConfig.maxthrottle);
+                        }
+                    } else {
+                        // slow alt changes for apfags
+                        if (abs(rcCommand[THROTTLE] - initialThrottleHold) > currentProfile.alt_hold_throttle_neutral) {
+                            // Slowly increase/decrease AltHold proportional to stick movement ( +100 throttle gives ~ +50 cm in 1 second with cycle time about 3-4ms)
+                            AltHoldCorr += rcCommand[THROTTLE] - initialThrottleHold;
+                            AltHold += AltHoldCorr / 2000;
+                            AltHoldCorr %= 2000;
+                            isAltHoldChanged = 1;
+                        } else if (isAltHoldChanged) {
+                            AltHold = EstAlt;
+                            AltHoldCorr = 0;
+                            isAltHoldChanged = 0;
+                        }
+                        rcCommand[THROTTLE] = constrain(initialThrottleHold + BaroPID, masterConfig.escAndServoConfig.minthrottle + 100, masterConfig.escAndServoConfig.maxthrottle);
+                    }
+                } else {
+                    // handle fixedwing-related althold. UNTESTED! and probably wrong
+                    // most likely need to check changes on pitch channel and 'reset' althold similar to
+                    // how throttle does it on multirotor
+                    rcCommand[PITCH] += BaroPID * masterConfig.fixedwing_althold_dir;
+                }
+            }
+        }
+#endif
+
+        if (currentProfile.throttle_correction_value && (f.ANGLE_MODE || f.HORIZON_MODE)) {
+            rcCommand[THROTTLE] += throttleAngleCorrection;
+        }
+
+        if (sensors(SENSOR_GPS)) {
+            if ((f.GPS_HOME_MODE || f.GPS_HOLD_MODE) && f.GPS_FIX_HOME) {
+                updateGpsStateForHomeAndHoldMode();
+            }
+        }
+
+        // PID - note this is function pointer set by setPIDController()
+        pid_controller(&currentProfile.pidProfile, &currentProfile.controlRateConfig, masterConfig.max_angle_inclination, &currentProfile.accelerometerTrims);
+
+        mixTable();
+        writeServos();
+        writeMotors();
+    }
+}